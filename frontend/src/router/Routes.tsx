--- conflicted
+++ resolved
@@ -3,15 +3,8 @@
 import { SignUpPage } from "../pages/login-signup/SignUpPage";
 import { App } from "../App";
 import { Layout } from "../common/Layout";
-<<<<<<< HEAD
 import { RequestPage } from "../pages/staff/RequestPage";
 import { StaffHomePage } from "../pages/staff/StaffHomePage";
-=======
-import { HomePage } from "../pages/staff/HomePage";
-
-//import RoleBasedRedirect from "./RoleBasedRedirect";
-//import ProtectedRoute from "./ProtectedRoute";
->>>>>>> 9b7c498f
 
 import { TeamPage } from "../pages/team/TeamPage";
 import { RequestPage } from "../pages/staff/RequestPage";
@@ -41,15 +34,11 @@
         children: [
           {
             path: "/home",
-<<<<<<< HEAD
             element: <StaffHomePage />,
           },
           {
             path: "/request",
             element: <RequestPage />,
-=======
-            element: <HomePage />,
->>>>>>> 9b7c498f
           },
           {
             path: "/team",

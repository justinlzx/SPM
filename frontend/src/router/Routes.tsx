import { createBrowserRouter } from "react-router-dom";
import { LoginPage } from "../pages/login-signup/LoginPage";
import { SignUpPage } from "../pages/login-signup/SignUpPage";
import { App } from "../App";
import { HomePage } from "../pages/home/HomePage";
<<<<<<< HEAD
import { Layout } from "../common/Layout";
import  { ApplicationPage }  from "../pages/staff/ApplicationPage";
import { TestPage } from "./TestPage";
import { StaffHomePage } from "../pages/staff/StaffHomePage";
=======
import { TestPage } from "./test";
>>>>>>> 28496b9d


type routesProps = {
  path: string;
  element: JSX.Element;
  children?: routesProps[];
};

const routes: routesProps[] = [
  {
    path: "/",
    element: <App />,
    children: [
      {
        path: "/login",
        element: <LoginPage />,
      },
      {
        path: "/sign-up",
        element: <SignUpPage />,
      },

      {
        path: "/",
        element: <Layout />, 
        children: [
          {
            path: "/home",
            element: <StaffHomePage />,
          },
          {
            path: "/test",
            element: <TestPage />,
          }, 
          {
            path: "/application",
            element: <ApplicationPage />,
          }
        ]
      },
      {
        path: "/test",
        element: <TestPage />,
      },
    ],
  },
];

export const router = createBrowserRouter(routes);<|MERGE_RESOLUTION|>--- conflicted
+++ resolved
@@ -3,14 +3,10 @@
 import { SignUpPage } from "../pages/login-signup/SignUpPage";
 import { App } from "../App";
 import { HomePage } from "../pages/home/HomePage";
-<<<<<<< HEAD
 import { Layout } from "../common/Layout";
 import  { ApplicationPage }  from "../pages/staff/ApplicationPage";
 import { TestPage } from "./TestPage";
 import { StaffHomePage } from "../pages/staff/StaffHomePage";
-=======
-import { TestPage } from "./test";
->>>>>>> 28496b9d
 
 
 type routesProps = {
@@ -55,6 +51,10 @@
         path: "/test",
         element: <TestPage />,
       },
+      {
+        path: "/test",
+        element: <TestPage />,
+      },
     ],
   },
 ];

import React, { useState } from "react";
import {
  Table,
  TableBody,
  TableCell,
  TableContainer,
  TableHead,
  TableRow,
  Paper,
  Chip,
  Button,
  Modal,
  Box,
  Typography,
  CircularProgress,
  TextField,
} from "@mui/material";
import axios from "axios";
import { ChipProps } from "@mui/material/Chip";
import { ApprovalStatus } from "../types/status";
import { capitalize } from "../utils/utils";
import { DocumentDialog } from "./requests/DocumentDialog";

const BACKEND_URL = process.env.REACT_APP_BACKEND_URL;

type TWFHRequest = {
  arrangement_id: number;
  requester_staff_id: number;
  wfh_date: string;
  end_date?: string;
  wfh_type: string;
  reason_description: string;
  current_approval_status: ApprovalStatus;
  supporting_doc_1?: string | null;
  supporting_doc_2?: string | null;
  supporting_doc_3?: string | null;
};

type TWFHRequestTableProps = {
  requests: TWFHRequest[];
  handleSuccess: (id: number, action: "cancel" | "withdraw") => void;
};

const getChipColor = (
  status: ApprovalStatus | undefined
): ChipProps["color"] => {
  if (!status) return "default";
  switch (status) {
    case ApprovalStatus.Approved:
      return "success";
    case ApprovalStatus.PendingApproval:
    case ApprovalStatus.PendingWithdrawal:
      return "warning";
    case ApprovalStatus.Rejected:
      return "error";
    default:
      return "default";
  }
};

// Confirmation modal component for cancel/withdraw actions
const ConfirmationModal: React.FC<{
  open: boolean;
  action: "cancel" | "withdraw" | undefined;
  handleClose: () => void;
  handleConfirm: () => void;
  loading: boolean;
  reason: string;
  setReason: React.Dispatch<React.SetStateAction<string>>;
}> = ({
  open,
  action,
  handleClose,
  handleConfirm,
  loading,
  reason,
  setReason,
}) => (
<<<<<<< HEAD
    <Modal open={open} onClose={handleClose}>
      <Box
        sx={{
          position: "absolute",
          top: "50%",
          left: "50%",
          transform: "translate(-50%, -50%)",
          width: 400,
          bgcolor: "background.paper",
          borderRadius: 2,
          p: 4,
          boxShadow: 24,
        }}
      >
        <Typography variant="h6">
          Confirm {action === "cancel" ? "Cancellation" : "Withdrawal"}
        </Typography>
        <Typography mb={2}>
          Are you sure you want to {action === "cancel" ? "cancel" : "withdraw"}{" "}
          this request?
        </Typography>
        {action === "withdraw" && (
          <TextField
            data-cy='withdrawal-reason'
            label="Reason for withdrawal (Optional)"
            fullWidth
            value={reason}
            onChange={(e) => setReason(e.target.value)}
            margin="normal"
          />
        )}
        <Box mt={2} display="flex" justifyContent="flex-end">
          <Button onClick={handleClose} variant="outlined" color="secondary" sx={{ mr: 2 }} data-cy="no-button">
            No
          </Button>
          <Button onClick={handleConfirm} variant="contained" color="primary" disabled={loading} data-cy="yes-button">
            {loading ? <CircularProgress size={24} color="inherit" /> : "Yes"}
          </Button>
        </Box>
=======
  <Modal open={open} onClose={handleClose}>
    <Box
      sx={{
        position: "absolute",
        top: "50%",
        left: "50%",
        transform: "translate(-50%, -50%)",
        width: 400,
        bgcolor: "background.paper",
        borderRadius: 2,
        p: 4,
        boxShadow: 24,
      }}
    >
      <Typography variant="h6">
        Confirm {action === "cancel" ? "Cancellation" : "Withdrawal"}
      </Typography>
      <Typography mb={2}>
        Are you sure you want to {action === "cancel" ? "cancel" : "withdraw"}{" "}
        this request?
      </Typography>
      {action === "withdraw" && (
        <TextField
          label="Reason for withdrawal (Optional)"
          fullWidth
          value={reason}
          onChange={(e) => setReason(e.target.value)}
          margin="normal"
        />
      )}
      <Box mt={2} display="flex" justifyContent="flex-end">
        <Button
          onClick={handleClose}
          variant="outlined"
          color="secondary"
          sx={{ mr: 2 }}
        >
          No
        </Button>
        <Button
          onClick={handleConfirm}
          variant="contained"
          color="primary"
          disabled={loading}
        >
          {loading ? <CircularProgress size={24} color="inherit" /> : "Yes"}
        </Button>
>>>>>>> 580f391e
      </Box>
    </Modal>
  );

<<<<<<< HEAD
// DocumentDialog component for viewing supporting documents
const DocumentDialog: React.FC<{
  isOpen: boolean;
  documents: string[];
  onClose: () => void;
}> = ({ isOpen, documents, onClose }) => (
  <Dialog open={isOpen} onClose={onClose} fullWidth>
    <DialogTitle>Supporting Documents</DialogTitle>
    <DialogContent>
      <List>
        {documents.map((document, idx) => (
          <ListItem key={document}>
            {idx + 1}.{" "}
            <Link href={document} target="_blank" rel="noopener noreferrer">
              View Document
            </Link>
          </ListItem>
        ))}
      </List>
    </DialogContent>
    <DialogActions>
      <Button onClick={onClose}>
        Close
      </Button>
    </DialogActions>
  </Dialog>
);

export const WFHRequestTable: React.FC<TWFHRequestTableProps & { refreshData: () => void }> = ({
  requests,
  handleSuccess,
  refreshData,
}) => {
=======
export const WFHRequestTable: React.FC<
  TWFHRequestTableProps & { refreshData: () => void }
> = ({ requests, handleSuccess, refreshData }) => {
>>>>>>> 580f391e
  const [open, setOpen] = useState(false);
  const [action, setAction] = useState<"cancel" | "withdraw">();
  const [selectedArrangementId, setSelectedArrangementId] = useState<
    number | null
  >(null);
  const [loading, setLoading] = useState(false);
  const [reason, setReason] = useState<string>("");

  const [documentDialogOpen, setDocumentDialogOpen] = useState(false);
  const [documents, setDocuments] = useState<string[]>([]);

  const handleOpen = (arrangementId: number, action: "cancel" | "withdraw") => {
    setSelectedArrangementId(arrangementId);
    setAction(action);
    setOpen(true);
  };

  const handleClose = () => {
    setOpen(false);
    setSelectedArrangementId(null);
    setAction(undefined);
    setReason("");
  };

  const handleDocumentDialogOpen = (docs: string[]) => {
    setDocuments(docs);
    setDocumentDialogOpen(true);
  };

  const handleDocumentDialogClose = () => {
    setDocumentDialogOpen(false);
    setDocuments([]);
  };

  const handleWithdrawal = async () => {
    if (!selectedArrangementId) return;
    setLoading(true);
    try {
      const approvingOfficer = localStorage.getItem("id");
<<<<<<< HEAD
      const request = requests.find(req => req.arrangement_id === selectedArrangementId);
=======
      const request = requests.find(
        (req) => req.arrangement_id === selectedArrangementId
      );
>>>>>>> 580f391e

      if (!request) {
        console.error("Request not found");
        return;
      }

      const formData = new FormData();
      formData.append("action", "withdraw");
<<<<<<< HEAD
      formData.append("requester_staff_id", request.requester_staff_id.toString());
=======
      formData.append(
        "requester_staff_id",
        request.requester_staff_id.toString()
      );
>>>>>>> 580f391e
      formData.append("wfh_date", request.wfh_date);
      formData.append("wfh_type", request.wfh_type.toLowerCase());
      formData.append("reason_description", reason || "");
      formData.append("current_approval_status", "pending withdrawal");
      formData.append("approving_officer", approvingOfficer || "");

<<<<<<< HEAD
      await axios.put(`${BACKEND_URL}/arrangements/${selectedArrangementId}/status`, formData);
=======
      await axios.put(
        `${BACKEND_URL}/arrangements/${selectedArrangementId}/status`,
        formData
      );
>>>>>>> 580f391e

      handleSuccess(selectedArrangementId, "withdraw");
      refreshData();
    } catch (error) {
      console.error("Failed to withdraw request:", error);
    } finally {
      setLoading(false);
      handleClose();
    }
  };

  const handleCancellation = async () => {
    if (!selectedArrangementId) return;
    setLoading(true);
    try {
      const approvingOfficer = localStorage.getItem("id");
<<<<<<< HEAD
      const request = requests.find(req => req.arrangement_id === selectedArrangementId);
=======
      const request = requests.find(
        (req) => req.arrangement_id === selectedArrangementId
      );
>>>>>>> 580f391e

      if (!request) {
        console.error("Request not found");
        return;
      }

      const formData = new FormData();
      formData.append("action", "cancel");
<<<<<<< HEAD
      formData.append("requester_staff_id", request.requester_staff_id.toString());
=======
      formData.append(
        "requester_staff_id",
        request.requester_staff_id.toString()
      );
>>>>>>> 580f391e
      formData.append("wfh_date", request.wfh_date);
      formData.append("wfh_type", request.wfh_type.toLowerCase());
      formData.append("approval_status", "cancel");
      formData.append("approving_officer", approvingOfficer || "");

<<<<<<< HEAD
      await axios.put(`${BACKEND_URL}/arrangements/${selectedArrangementId}/status`, formData);
=======
      await axios.put(
        `${BACKEND_URL}/arrangements/${selectedArrangementId}/status`,
        formData
      );
>>>>>>> 580f391e

      handleSuccess(selectedArrangementId, "cancel");
      refreshData();
    } catch (error) {
      console.error("Failed to cancel request:", error);
    } finally {
      setLoading(false);
      handleClose();
    }
  };
<<<<<<< HEAD




=======
>>>>>>> 580f391e

  return (
    <>
      <TableContainer component={Paper} sx={{ marginTop: 3 }}>
        <Table>
          <TableHead>
            <TableRow>
              <TableCell>Staff ID</TableCell>
              <TableCell>Start Date</TableCell>
              <TableCell>Type</TableCell>
              <TableCell>Reason</TableCell>
              <TableCell>Supporting Documents</TableCell>
              <TableCell>Status</TableCell>
              <TableCell>Action</TableCell>
            </TableRow>
          </TableHead>
          <TableBody>
            {requests.length === 0 ? (
              <TableRow>
                <TableCell colSpan={7} align="center">
                  No requests found
                </TableCell>
              </TableRow>
            ) : (
              requests.map((request) => {
                const docs = [
                  request.supporting_doc_1,
                  request.supporting_doc_2,
                  request.supporting_doc_3,
                ].filter(Boolean) as string[];

                return (
                  <TableRow key={request.arrangement_id} data-cy="request-item"> {/* Add here */}
                    <TableCell>{request.requester_staff_id}</TableCell>
                    <TableCell>{request.wfh_date}</TableCell>
                    <TableCell>
                      {request.wfh_type?.toUpperCase() || "-"}
                    </TableCell>
                    <TableCell
                      sx={{
                        maxWidth: "200px",
                        wordBreak: "break-word",
                        whiteSpace: "nowrap",
                        overflow: "hidden",
                        textOverflow: "ellipsis",
                        padding: 1,
                      }}
                    >
                      {request.reason_description || "-"}
                    </TableCell>
                    <TableCell>
                      {docs.length > 0 ? (
                        <Button
                          variant="text"
                          onClick={() => handleDocumentDialogOpen(docs)}
                        >
                          View Documents
                        </Button>
                      ) : (
                        "-"
                      )}
                    </TableCell>
                    <TableCell>
                      <Chip
                        color={getChipColor(request.current_approval_status)}
                        label={capitalize(request.current_approval_status)}
                        variant={
                          request.current_approval_status ===
                            ApprovalStatus.PendingWithdrawal
                            ? "outlined"
                            : "filled"
                        }
                      />
                    </TableCell>
                    <TableCell>
                      {request.current_approval_status ===
                        ApprovalStatus.PendingApproval && (
                        <Button
                          size="small"
                          variant="outlined"
                          color="primary"
<<<<<<< HEAD
                          data-cy={`cancel-button-${request.arrangement_id}`}
                          onClick={() => handleOpen(request.arrangement_id, "cancel")}
=======
                          onClick={() =>
                            handleOpen(request.arrangement_id, "cancel")
                          }
>>>>>>> 580f391e
                        >
                          Cancel
                        </Button>
                      )}
                      {request.current_approval_status ===
                        ApprovalStatus.Approved && (
                        <Button
                          size="small"
                          variant="outlined"
                          color="secondary"
<<<<<<< HEAD
                          data-cy={`withdraw-button-${request.arrangement_id}`}
                          onClick={() => handleOpen(request.arrangement_id, "withdraw")}
=======
                          onClick={() =>
                            handleOpen(request.arrangement_id, "withdraw")
                          }
>>>>>>> 580f391e
                        >
                          Withdraw
                        </Button>
                      )}
                    </TableCell>
                  </TableRow>
                );
              })
            )}
          </TableBody>
        </Table>
      </TableContainer>

      <ConfirmationModal
        open={open}
        action={action}
        handleClose={handleClose}
        handleConfirm={
          action === "cancel" ? handleCancellation : handleWithdrawal
        }
        loading={loading}
        reason={reason}
        setReason={setReason}
      />

      <DocumentDialog
        isOpen={documentDialogOpen}
        documents={documents}
        onClose={handleDocumentDialogClose}
      />
    </>
  );
};<|MERGE_RESOLUTION|>--- conflicted
+++ resolved
@@ -76,7 +76,6 @@
   reason,
   setReason,
 }) => (
-<<<<<<< HEAD
     <Modal open={open} onClose={handleClose}>
       <Box
         sx={{
@@ -109,105 +108,32 @@
           />
         )}
         <Box mt={2} display="flex" justifyContent="flex-end">
-          <Button onClick={handleClose} variant="outlined" color="secondary" sx={{ mr: 2 }} data-cy="no-button">
+          <Button
+            data-cy="no-button"
+            onClick={handleClose}
+            variant="outlined"
+            color="secondary"
+            sx={{ mr: 2 }}
+          >
             No
           </Button>
-          <Button onClick={handleConfirm} variant="contained" color="primary" disabled={loading} data-cy="yes-button">
+          <Button
+            data-cy="yes-button"
+            onClick={handleConfirm}
+            variant="contained"
+            color="primary"
+            disabled={loading}
+          >
             {loading ? <CircularProgress size={24} color="inherit" /> : "Yes"}
           </Button>
         </Box>
-=======
-  <Modal open={open} onClose={handleClose}>
-    <Box
-      sx={{
-        position: "absolute",
-        top: "50%",
-        left: "50%",
-        transform: "translate(-50%, -50%)",
-        width: 400,
-        bgcolor: "background.paper",
-        borderRadius: 2,
-        p: 4,
-        boxShadow: 24,
-      }}
-    >
-      <Typography variant="h6">
-        Confirm {action === "cancel" ? "Cancellation" : "Withdrawal"}
-      </Typography>
-      <Typography mb={2}>
-        Are you sure you want to {action === "cancel" ? "cancel" : "withdraw"}{" "}
-        this request?
-      </Typography>
-      {action === "withdraw" && (
-        <TextField
-          label="Reason for withdrawal (Optional)"
-          fullWidth
-          value={reason}
-          onChange={(e) => setReason(e.target.value)}
-          margin="normal"
-        />
-      )}
-      <Box mt={2} display="flex" justifyContent="flex-end">
-        <Button
-          onClick={handleClose}
-          variant="outlined"
-          color="secondary"
-          sx={{ mr: 2 }}
-        >
-          No
-        </Button>
-        <Button
-          onClick={handleConfirm}
-          variant="contained"
-          color="primary"
-          disabled={loading}
-        >
-          {loading ? <CircularProgress size={24} color="inherit" /> : "Yes"}
-        </Button>
->>>>>>> 580f391e
       </Box>
     </Modal>
   );
 
-<<<<<<< HEAD
-// DocumentDialog component for viewing supporting documents
-const DocumentDialog: React.FC<{
-  isOpen: boolean;
-  documents: string[];
-  onClose: () => void;
-}> = ({ isOpen, documents, onClose }) => (
-  <Dialog open={isOpen} onClose={onClose} fullWidth>
-    <DialogTitle>Supporting Documents</DialogTitle>
-    <DialogContent>
-      <List>
-        {documents.map((document, idx) => (
-          <ListItem key={document}>
-            {idx + 1}.{" "}
-            <Link href={document} target="_blank" rel="noopener noreferrer">
-              View Document
-            </Link>
-          </ListItem>
-        ))}
-      </List>
-    </DialogContent>
-    <DialogActions>
-      <Button onClick={onClose}>
-        Close
-      </Button>
-    </DialogActions>
-  </Dialog>
-);
-
-export const WFHRequestTable: React.FC<TWFHRequestTableProps & { refreshData: () => void }> = ({
-  requests,
-  handleSuccess,
-  refreshData,
-}) => {
-=======
 export const WFHRequestTable: React.FC<
   TWFHRequestTableProps & { refreshData: () => void }
 > = ({ requests, handleSuccess, refreshData }) => {
->>>>>>> 580f391e
   const [open, setOpen] = useState(false);
   const [action, setAction] = useState<"cancel" | "withdraw">();
   const [selectedArrangementId, setSelectedArrangementId] = useState<
@@ -247,13 +173,9 @@
     setLoading(true);
     try {
       const approvingOfficer = localStorage.getItem("id");
-<<<<<<< HEAD
-      const request = requests.find(req => req.arrangement_id === selectedArrangementId);
-=======
       const request = requests.find(
         (req) => req.arrangement_id === selectedArrangementId
       );
->>>>>>> 580f391e
 
       if (!request) {
         console.error("Request not found");
@@ -262,28 +184,20 @@
 
       const formData = new FormData();
       formData.append("action", "withdraw");
-<<<<<<< HEAD
-      formData.append("requester_staff_id", request.requester_staff_id.toString());
-=======
       formData.append(
         "requester_staff_id",
         request.requester_staff_id.toString()
       );
->>>>>>> 580f391e
       formData.append("wfh_date", request.wfh_date);
       formData.append("wfh_type", request.wfh_type.toLowerCase());
       formData.append("reason_description", reason || "");
       formData.append("current_approval_status", "pending withdrawal");
       formData.append("approving_officer", approvingOfficer || "");
 
-<<<<<<< HEAD
-      await axios.put(`${BACKEND_URL}/arrangements/${selectedArrangementId}/status`, formData);
-=======
       await axios.put(
         `${BACKEND_URL}/arrangements/${selectedArrangementId}/status`,
         formData
       );
->>>>>>> 580f391e
 
       handleSuccess(selectedArrangementId, "withdraw");
       refreshData();
@@ -300,13 +214,9 @@
     setLoading(true);
     try {
       const approvingOfficer = localStorage.getItem("id");
-<<<<<<< HEAD
-      const request = requests.find(req => req.arrangement_id === selectedArrangementId);
-=======
       const request = requests.find(
         (req) => req.arrangement_id === selectedArrangementId
       );
->>>>>>> 580f391e
 
       if (!request) {
         console.error("Request not found");
@@ -315,27 +225,19 @@
 
       const formData = new FormData();
       formData.append("action", "cancel");
-<<<<<<< HEAD
-      formData.append("requester_staff_id", request.requester_staff_id.toString());
-=======
       formData.append(
         "requester_staff_id",
         request.requester_staff_id.toString()
       );
->>>>>>> 580f391e
       formData.append("wfh_date", request.wfh_date);
       formData.append("wfh_type", request.wfh_type.toLowerCase());
       formData.append("approval_status", "cancel");
       formData.append("approving_officer", approvingOfficer || "");
 
-<<<<<<< HEAD
-      await axios.put(`${BACKEND_URL}/arrangements/${selectedArrangementId}/status`, formData);
-=======
       await axios.put(
         `${BACKEND_URL}/arrangements/${selectedArrangementId}/status`,
         formData
       );
->>>>>>> 580f391e
 
       handleSuccess(selectedArrangementId, "cancel");
       refreshData();
@@ -346,13 +248,6 @@
       handleClose();
     }
   };
-<<<<<<< HEAD
-
-
-
-
-=======
->>>>>>> 580f391e
 
   return (
     <>
@@ -430,40 +325,32 @@
                     <TableCell>
                       {request.current_approval_status ===
                         ApprovalStatus.PendingApproval && (
-                        <Button
-                          size="small"
-                          variant="outlined"
-                          color="primary"
-<<<<<<< HEAD
-                          data-cy={`cancel-button-${request.arrangement_id}`}
-                          onClick={() => handleOpen(request.arrangement_id, "cancel")}
-=======
-                          onClick={() =>
-                            handleOpen(request.arrangement_id, "cancel")
-                          }
->>>>>>> 580f391e
-                        >
-                          Cancel
-                        </Button>
-                      )}
+                          <Button
+                            size="small"
+                            variant="outlined"
+                            color="primary"
+                            data-cy={`cancel-button-${request.arrangement_id}`}
+                            onClick={() =>
+                              handleOpen(request.arrangement_id, "cancel")
+                            }
+                          >
+                            Cancel
+                          </Button>
+                        )}
                       {request.current_approval_status ===
                         ApprovalStatus.Approved && (
-                        <Button
-                          size="small"
-                          variant="outlined"
-                          color="secondary"
-<<<<<<< HEAD
-                          data-cy={`withdraw-button-${request.arrangement_id}`}
-                          onClick={() => handleOpen(request.arrangement_id, "withdraw")}
-=======
-                          onClick={() =>
-                            handleOpen(request.arrangement_id, "withdraw")
-                          }
->>>>>>> 580f391e
-                        >
-                          Withdraw
-                        </Button>
-                      )}
+                          <Button
+                            size="small"
+                            variant="outlined"
+                            color="secondary"
+                            data-cy={`withdraw-button-${request.arrangement_id}`}
+                            onClick={() =>
+                              handleOpen(request.arrangement_id, "withdraw")
+                            }
+                          >
+                            Withdraw
+                          </Button>
+                        )}
                     </TableCell>
                   </TableRow>
                 );

--- conflicted
+++ resolved
@@ -1,9 +1,9 @@
-import React, { useContext, useState } from 'react';
-import { UserContext } from '../../context/UserContextProvider';
-import { useNavigate } from 'react-router-dom';
-import { Formik, Form, Field, ErrorMessage } from 'formik';
-import { addWeeks, addMonths, isAfter, isWeekend } from 'date-fns';
-import { SnackBarComponent, AlertStatus } from '../../common/SnackBar';
+import React, { useContext, useState } from "react";
+import { UserContext } from "../../context/UserContextProvider";
+import { useNavigate } from "react-router-dom";
+import { Formik, Form, Field, ErrorMessage } from "formik";
+import { addWeeks, addMonths, isAfter, isWeekend } from "date-fns";
+import { AlertStatus } from "../../common/SnackBar";
 import {
   Box,
   Container,
@@ -17,31 +17,38 @@
   Button,
   Snackbar,
   Alert,
-} from '@mui/material';
-import * as Yup from 'yup';
-import DatePicker from 'react-datepicker';
-import 'react-datepicker/dist/react-datepicker.css';
-import axios from 'axios';
-import qs from 'qs';
-import { Recurring } from './Recurring';
+} from "@mui/material";
+import * as Yup from "yup";
+import DatePicker from "react-datepicker";
+import "react-datepicker/dist/react-datepicker.css";
+import axios from "axios";
+import { Recurring } from "./Recurring";
+import { DragAndDrop } from "../../common/DragAndDrop";
 
 export const CreateWfhRequest: React.FC = () => {
   const { user } = useContext(UserContext);
-  const [scheduleType, setScheduleType] = useState<'adhoc' | 'recurring'>('adhoc');
-  const [wfhDaysTaken] = useState(1); 
+  const [scheduleType, setScheduleType] = useState<"adhoc" | "recurring">(
+    "adhoc"
+  );
+  const [wfhDaysTaken] = useState(1);
   const [showSnackbar, setShowSnackbar] = useState(false);
-  const [snackbarMessage, setSnackbarMessage] = useState('');
-  const [alertStatus, setAlertStatus] = useState<AlertStatus>(AlertStatus.Info); 
+  const [snackbarMessage, setSnackbarMessage] = useState("");
+  const [alertStatus, setAlertStatus] = useState<AlertStatus>(AlertStatus.Info);
   const [loading, setLoading] = useState(false);
-  const [proceedWithSubmission, setProceedWithSubmission] = useState(false); 
+  const [proceedWithSubmission, setProceedWithSubmission] = useState(false);
+  const [supportingDocs, setSupportingDocs] = useState<File[]>([]);
   const navigate = useNavigate();
 
   if (!user) {
-    return <Typography variant="h4">Please log in to access this page</Typography>;
+    return (
+      <Typography variant="h4">Please log in to access this page</Typography>
+    );
   }
 
   console.log(supportingDocs);
   const requesterStaffId = user.id;
+
+  const BACKEND_URL = process.env.REACT_APP_BACKEND_URL;
 
   // Function to handle Snackbar close
   const handleCloseSnackBar = () => {
@@ -49,7 +56,12 @@
   };
 
   // Function to generate recurring dates
-  const generateRecurringDates = (start: Date, end: Date, interval: number, unit: string) => {
+  const generateRecurringDates = (
+    start: Date,
+    end: Date,
+    interval: number,
+    unit: string
+  ) => {
     let current = new Date(start);
     const recurringDates: Date[] = [];
     const weekendDates: Date[] = [];
@@ -62,9 +74,9 @@
       }
 
       // Increment date based on the repeat interval and unit
-      if (unit === 'week') {
+      if (unit === "week") {
         current = addWeeks(current, interval);
-      } else if (unit === 'month') {
+      } else if (unit === "month") {
         current = addMonths(current, interval);
       }
     }
@@ -73,7 +85,10 @@
   };
 
   // Handle form submission
-  const handleSubmit = async (values: any, { resetForm }: { resetForm: () => void }) => {
+  const handleSubmit = async (
+    values: any,
+    { resetForm }: { resetForm: () => void }
+  ) => {
     setLoading(true);
     let recurringDates: Date[] = [];
     const start = new Date(values.startDate);
@@ -82,7 +97,9 @@
     // Check if WFH limit has been exceeded
     if (wfhDaysTaken >= 2 && !proceedWithSubmission) {
       setAlertStatus(AlertStatus.Warning);
-      setSnackbarMessage('You have already used 2 WFH days this month. Are you sure you want to proceed?');
+      setSnackbarMessage(
+        "You have already used 2 WFH days this month. Are you sure you want to proceed?"
+      );
       setShowSnackbar(true);
       setProceedWithSubmission(true);
       setLoading(false);
@@ -90,29 +107,32 @@
     }
 
     // Check if the start date is a weekend
-    if (scheduleType === 'adhoc' && isWeekend(start)) {
+    if (scheduleType === "adhoc" && isWeekend(start)) {
       setAlertStatus(AlertStatus.Error);
-      setSnackbarMessage('You cannot request WFH on a weekend.');
+      setSnackbarMessage("You cannot request WFH on a weekend.");
       setShowSnackbar(true);
       setLoading(false);
       return;
     }
 
     // Check for weekend dates in recurring and year limit
-    if (scheduleType === 'recurring') {
+    if (scheduleType === "recurring") {
       const oneYearLater = new Date(start);
       oneYearLater.setFullYear(start.getFullYear() + 1);
 
       if (end > oneYearLater) {
         setAlertStatus(AlertStatus.Error);
-        setSnackbarMessage('End date is more than 1 year from start date.');
+        setSnackbarMessage("End date is more than 1 year from start date.");
         setShowSnackbar(true);
         setLoading(false);
         return;
       }
 
       // Generate recurring dates based on repeat interval and unit
-      const { recurringDates: validRecurringDates, weekendDates: removedWeekends } = generateRecurringDates(
+      const {
+        recurringDates: validRecurringDates,
+        weekendDates: removedWeekends,
+      } = generateRecurringDates(
         start,
         end,
         values.repeatInterval,
@@ -126,8 +146,8 @@
         setAlertStatus(AlertStatus.Warning);
         setSnackbarMessage(
           `Some dates fall on a weekend and have been removed: ${removedWeekends
-            .map((date) => date.toISOString().split('T')[0])
-            .join(', ')}`
+            .map((date) => date.toISOString().split("T")[0])
+            .join(", ")}`
         );
         setShowSnackbar(true);
       }
@@ -135,7 +155,9 @@
       // Prevent submission if no valid dates remain
       if (recurringDates.length === 0) {
         setAlertStatus(AlertStatus.Error);
-        setSnackbarMessage('No valid dates after removing weekends. Please adjust your schedule.');
+        setSnackbarMessage(
+          "No valid dates after removing weekends. Please adjust your schedule."
+        );
         setShowSnackbar(true);
         setLoading(false);
         return;
@@ -143,14 +165,26 @@
     }
 
     // Build the payload
-    const payload = {
+    const payload: {
+      recurring_end_date?: any;
+      recurring_frequency_number?: any;
+      recurring_frequency_unit?: any;
+      recurring_occurrences?: any;
+      requester_staff_id: number;
+      wfh_date: any;
+      wfh_type: any;
+      reason_description: any;
+      is_recurring: boolean;
+    } = {
       requester_staff_id: requesterStaffId,
-      wfh_date: values.startDate.toISOString().split('T')[0],
+      wfh_date: values.startDate.toISOString().split("T")[0],
       wfh_type: values.wfhType.toLowerCase(),
       reason_description: values.reason,
-      is_recurring: scheduleType === 'recurring',
-      ...(scheduleType === 'recurring' && {
-        recurring_end_date: values.endDate ? values.endDate.toISOString().split('T')[0] : null,
+      is_recurring: scheduleType === "recurring",
+      ...(scheduleType === "recurring" && {
+        recurring_end_date: values.endDate
+          ? values.endDate.toISOString().split("T")[0]
+          : null,
         recurring_frequency_number: values.repeatInterval,
         recurring_frequency_unit: values.repeatIntervalUnit,
         recurring_occurrences: values.occurrences,
@@ -158,22 +192,32 @@
     };
 
     try {
-      await axios.post('http://localhost:8000/arrangements/', qs.stringify(payload), {
+      const form = new FormData();
+
+      Object.keys(payload).forEach((key) => {
+        form.append(key, (payload as any)[key]);
+      });
+
+      supportingDocs.forEach((file) => {
+        form.append("supporting_docs", file);
+      });
+
+      await axios.post(`${BACKEND_URL}/arrangements/request`, form, {
         headers: {
-          'Content-Type': 'application/x-www-form-urlencoded',
+          "Content-Type": "multipart/form-data",
         },
       });
       setAlertStatus(AlertStatus.Success);
-      setSnackbarMessage('Your request was successfully submitted!');
+      setSnackbarMessage("Your request was successfully submitted!");
       setShowSnackbar(true);
 
       // Clear the form after submission
       resetForm();
       setSupportingDocs([]);
     } catch (error) {
-      console.error('Error submitting the WFH arrangement:', error);
+      console.error("Error submitting the WFH arrangement:", error);
       setAlertStatus(AlertStatus.Error);
-      setSnackbarMessage('An error occurred while submitting your request.');
+      setSnackbarMessage("An error occurred while submitting your request.");
       setShowSnackbar(true);
     } finally {
       setLoading(false);
@@ -182,55 +226,76 @@
 
   // Yup form validation schema
   const validationSchema = Yup.object().shape({
-    reason: Yup.string().required('Reason is required'),
-    startDate: Yup.date().required('Start date is required'),
-    wfhType: Yup.string().required('You must select AM, PM, or Full-day'),
+    reason: Yup.string().required("Reason is required"),
+    startDate: Yup.date().required("Start date is required"),
+    wfhType: Yup.string().required("You must select AM, PM, or Full-day"),
     endDate: Yup.date()
       .nullable()
-      .test('is-recurring-end-date', 'End date is required for recurring schedules', function (value) {
-        const { scheduleType } = this.parent;
-        return scheduleType === 'recurring' ? !!value : true;
-      })
-      .test('is-within-1-year', 'End date must be within 1 year from start date', function (value) {
-        const { scheduleType, startDate } = this.parent;
-        if (scheduleType === 'recurring' && value) {
-          const oneYearLater = new Date(startDate);
-          oneYearLater.setFullYear(startDate.getFullYear() + 1);
-          return value <= oneYearLater;
-        }
-        return true;
-      }),
+      .test(
+        "is-recurring-end-date",
+        "End date is required for recurring schedules",
+        function (value) {
+          const { scheduleType } = this.parent;
+          return scheduleType === "recurring" ? !!value : true;
+        }
+      )
+      .test(
+        "is-within-1-year",
+        "End date must be within 1 year from start date",
+        function (value) {
+          const { scheduleType, startDate } = this.parent;
+          if (scheduleType === "recurring" && value) {
+            const oneYearLater = new Date(startDate);
+            oneYearLater.setFullYear(startDate.getFullYear() + 1);
+            return value <= oneYearLater;
+          }
+          return true;
+        }
+      ),
     repeatInterval: Yup.number()
       .nullable()
-      .test('is-recurring-repeat-interval', 'Repeat interval is required for recurring schedules', function (value) {
-        const { scheduleType } = this.parent;
-        return scheduleType === 'recurring' ? !!value : true;
-      }),
+      .test(
+        "is-recurring-repeat-interval",
+        "Repeat interval is required for recurring schedules",
+        function (value) {
+          const { scheduleType } = this.parent;
+          return scheduleType === "recurring" ? !!value : true;
+        }
+      ),
     occurrences: Yup.number()
       .nullable()
-      .test('is-recurring-occurrences', 'Occurrences are required for recurring schedules', function (value) {
-        const { scheduleType } = this.parent;
-        return scheduleType === 'recurring' ? !!value : true;
-      }),
+      .test(
+        "is-recurring-occurrences",
+        "Occurrences are required for recurring schedules",
+        function (value) {
+          const { scheduleType } = this.parent;
+          return scheduleType === "recurring" ? !!value : true;
+        }
+      ),
     repeatIntervalUnit: Yup.string()
       .nullable()
-      .test('is-recurring-repeat-interval-unit', 'Repeat interval unit is required for recurring schedules', function (value) {
-        const { scheduleType } = this.parent;
-        return scheduleType === 'recurring' ? !!value : true;
-      }),
+      .test(
+        "is-recurring-repeat-interval-unit",
+        "Repeat interval unit is required for recurring schedules",
+        function (value) {
+          const { scheduleType } = this.parent;
+          return scheduleType === "recurring" ? !!value : true;
+        }
+      ),
   });
 
   return (
     <Container maxWidth="sm">
       <Formik
         initialValues={{
-          reason: '',
+          reason: "",
           startDate: new Date(),
           endDate: null,
-          wfhType: '',
+          wfhType: "",
           repeatInterval: 1,
-          repeatIntervalUnit: 'week',
+          repeatIntervalUnit: "week",
           occurrences: 1,
+          supportingDocs: [],
         }}
         validationSchema={validationSchema}
         onSubmit={handleSubmit}
@@ -245,7 +310,13 @@
             {/* Reason */}
             <FormControl fullWidth sx={{ mb: 2 }}>
               <Typography variant="subtitle1">Reason for WFH</Typography>
-              <Field name="reason" as={TextField} fullWidth required disabled={loading} />
+              <Field
+                name="reason"
+                as={TextField}
+                fullWidth
+                required
+                disabled={loading}
+              />
               <FormHelperText error>
                 <ErrorMessage name="reason" />
               </FormHelperText>
@@ -257,7 +328,7 @@
               <Select
                 name="wfhType"
                 value={values.wfhType}
-                onChange={(e) => setFieldValue('wfhType', e.target.value)}
+                onChange={(e) => setFieldValue("wfhType", e.target.value)}
                 fullWidth
                 disabled={loading}
               >
@@ -279,7 +350,9 @@
               <Select
                 name="scheduleType"
                 value={scheduleType}
-                onChange={(e) => setScheduleType(e.target.value as 'adhoc' | 'recurring')}
+                onChange={(e) =>
+                  setScheduleType(e.target.value as "adhoc" | "recurring")
+                }
                 fullWidth
                 disabled={loading}
               >
@@ -289,12 +362,12 @@
             </FormControl>
 
             {/* Date Picker */}
-            {scheduleType === 'adhoc' && (
+            {scheduleType === "adhoc" && (
               <FormControl fullWidth sx={{ mb: 2 }}>
                 <Typography variant="subtitle1">WFH Date</Typography>
                 <DatePicker
                   selected={values.startDate}
-                  onChange={(date) => setFieldValue('startDate', date)}
+                  onChange={(date) => setFieldValue("startDate", date)}
                   dateFormat="dd/MM/yyyy"
                   customInput={<TextField fullWidth />}
                   required
@@ -308,12 +381,6 @@
             )}
 
             {/* Recurring Fields */}
-<<<<<<< HEAD
-            {scheduleType === 'recurring' && 
-            <Recurring 
-              disabled={loading} 
-            />}
-=======
             {scheduleType === "recurring" && <Recurring disabled={loading} />}
 
             <FormControl fullWidth sx={{ mb: 2 }}>
@@ -330,15 +397,24 @@
                 supportingDocs={supportingDocs}
               />
             </FormControl>
->>>>>>> f0d797da
 
             {/* Submit Button */}
-            <Box sx={{ display: 'flex', justifyContent: 'flex-end', mt: 4 }}>
-              <Button variant="outlined" color="primary" onClick={() => navigate(-1)} sx={{ mr: 2 }} disabled={loading}>
+            <Box sx={{ display: "flex", justifyContent: "flex-end", mt: 4 }}>
+              <Button
+                variant="outlined"
+                color="primary"
+                onClick={() => navigate(-1)}
+                sx={{ mr: 2 }}
+              >
                 Cancel
               </Button>
-              <Button type="submit" variant="contained" color="primary" disabled={loading}>
-                {loading ? 'Submitting...' : 'Submit'}
+              <Button
+                type="submit"
+                variant="contained"
+                color="primary"
+                disabled={loading}
+              >
+                {loading ? "Submitting..." : "Submit"}
               </Button>
             </Box>
           </Form>
@@ -349,35 +425,41 @@
       <Snackbar
         open={showSnackbar}
         onClose={handleCloseSnackBar}
-        anchorOrigin={{ vertical: 'top', horizontal: 'center' }}
-        autoHideDuration={alertStatus === AlertStatus.Success && snackbarMessage.includes('successfully submitted') ? null : 6000}
+        anchorOrigin={{ vertical: "top", horizontal: "center" }}
+        autoHideDuration={
+          alertStatus === AlertStatus.Success &&
+          snackbarMessage.includes("successfully submitted")
+            ? null
+            : 6000
+        }
       >
         <Alert
           onClose={handleCloseSnackBar}
           severity={alertStatus}
-          sx={{ 
-            width: '100%',
-            display: 'flex',
-            alignItems: 'center',
-            justifyContent: 'space-between',
+          sx={{
+            width: "100%",
+            display: "flex",
+            alignItems: "center",
+            justifyContent: "space-between",
           }}
           action={
-            alertStatus === AlertStatus.Success && snackbarMessage.includes('successfully submitted') && (
+            alertStatus === AlertStatus.Success &&
+            snackbarMessage.includes("successfully submitted") && (
               <Button
                 color="inherit"
                 size="small"
                 variant="contained"
-                onClick={() => navigate('/home')}
+                onClick={() => navigate("/home")}
                 sx={{
-                  backgroundColor: '#006400',
-                  color: '#FFFFFF',
-                  textTransform: 'none',
-                  lineHeight: '1.5',
-                  whiteSpace: 'nowrap',
-                  '&:hover': {
-                    backgroundColor: '#004d00',
+                  backgroundColor: "#006400",
+                  color: "#FFFFFF",
+                  textTransform: "none",
+                  lineHeight: "1.5",
+                  whiteSpace: "nowrap",
+                  "&:hover": {
+                    backgroundColor: "#004d00",
                   },
-                  marginLeft: 'auto',
+                  marginLeft: "auto",
                 }}
               >
                 Back to Home

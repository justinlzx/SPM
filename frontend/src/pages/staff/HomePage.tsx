import React, { useContext } from 'react';
import { useNavigate } from 'react-router-dom'; 
import { UserContext } from '../../context/UserContextProvider';
import AddIcon from '@mui/icons-material/Add';
import { Button, Box, Toolbar, Container, Typography } from '@mui/material';
import DashboardCards from '../../components/staffView/DashboardCards';
<<<<<<< HEAD
import RequestList from '../../pages/team/RequestList';
=======
import { ApprovedTeamRequests } from '../team/ApprovedTeamRequests';
>>>>>>> 5a598c30

type Request = {
  id: number;
  wfh_type: string;
  startDate: Date;
  endDate: Date;
  status: string;
};

export const HomePage = () => {
  const { user } = useContext(UserContext);
  const navigate = useNavigate();
  const storedUser = localStorage.getItem('user');
  const userName = storedUser 
    ? storedUser.split('@')[0].split('.').map(part => part[0].toUpperCase() + part.slice(1).toLowerCase()).join(' ')
    : "Guest";

  const handleCreateApplication = (path: string) => {
    navigate(path);
  };

  return (
    <Box sx={{ flexGrow: 1}}>
      <Container maxWidth="lg" sx={{ padding: 0 }}>
      <Typography variant="h4" sx={{ my: 4 }}>
        Welcome back, {userName}
      </Typography>
        <DashboardCards />
        <Button
          sx={{ mb: 2 }}
          variant="contained"
          color="primary"
          startIcon={<AddIcon />}
          onClick={() => handleCreateApplication('/request')}
        >
          Create a WFH Request
        </Button>
        <ApprovedTeamRequests />
      </Container>
    </Box>
  );
};

export default HomePage;<|MERGE_RESOLUTION|>--- conflicted
+++ resolved
@@ -4,11 +4,8 @@
 import AddIcon from '@mui/icons-material/Add';
 import { Button, Box, Toolbar, Container, Typography } from '@mui/material';
 import DashboardCards from '../../components/staffView/DashboardCards';
-<<<<<<< HEAD
 import RequestList from '../../pages/team/RequestList';
-=======
 import { ApprovedTeamRequests } from '../team/ApprovedTeamRequests';
->>>>>>> 5a598c30
 
 type Request = {
   id: number;

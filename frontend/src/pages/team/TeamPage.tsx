--- conflicted
+++ resolved
@@ -2,15 +2,11 @@
 import { PendingRequests } from "./PendingRequests";
 import { useContext } from "react";
 import { UserContext } from "../../context/UserContextProvider";
-<<<<<<< HEAD
+import { RequestList } from "./RequestList";
 import { Box, Typography } from "@mui/material";
 import { DelegateButton } from "../manager/DelegateButton";
 import PeopleOutlineIcon from '@mui/icons-material/PeopleOutline';
 
-=======
-import { RequestList } from "./RequestList";
-import { Button } from "@mui/material";
->>>>>>> 4cd95736
 
 export const TeamPage = () => {
   const navigate = useNavigate();
@@ -27,37 +23,24 @@
 
   return (
     <div>
-<<<<<<< HEAD
-      <Box 
-        display="flex" 
-        alignItems="center" 
-        justifyContent="space-between" 
-        sx={{ my: 4, gap: 2, p: 2, border: '1px solid lightgrey', borderRadius: 1 }}
-      >
-        <Box display="flex" alignItems="center" gap={2}>
-          <PeopleOutlineIcon />
-          <Typography variant="body2">
-            Remember to delegate a peer manager when you are on leave or unavailable.
-          </Typography>
-        </Box>
-        <DelegateButton />
-      </Box>
-      <PendingRequests  />
-=======
       <PendingRequests />
-      <RequestList />
-
-      {(user?.role === 1 || user?.role === 3) && (
-        <Button
-          variant="outlined"
-          color="primary"
-          sx={{ ml: 3 }}
-          onClick={handleNominateManager}
-        >
-          Go to Manager Delegation
-        </Button>
+      <RequestList/>
+      { (user?.role === 1 || user?.role === 3) && (
+         <Box 
+         display="flex" 
+         alignItems="center" 
+         justifyContent="space-between" 
+         sx={{ my: 4, gap: 2, p: 2, border: '1px solid lightgrey', borderRadius: 1 }}
+       >
+         <Box display="flex" alignItems="center" gap={2}>
+           <PeopleOutlineIcon />
+           <Typography variant="body2">
+             Remember to delegate a peer manager when you are on leave or unavailable.
+           </Typography>
+         </Box>
+         <DelegateButton />
+       </Box>
       )}
->>>>>>> 4cd95736
     </div>
   );
 };
import React, { useContext, useEffect, useState } from "react";
import axios from "axios";
import {
  Table,
  TableBody,
  TableCell,
  TableContainer,
  TableHead,
  TableRow,
  Paper,
  Typography,
  Button,
  TablePagination,
  Collapse,
  Box,
  Dialog,
  DialogTitle,
  DialogContent,
  DialogActions,
  Link,
  List,
  ListItem,
  Tooltip,
  TextField,
  Chip,
} from "@mui/material";

import CheckIcon from "@mui/icons-material/Check";
import CloseIcon from "@mui/icons-material/Close";
import ExpandLessIcon from "@mui/icons-material/ExpandLess";
import ExpandMoreIcon from "@mui/icons-material/ExpandMore";
import { TEmployee } from "../../hooks/employee/employee.utils";
import { ApprovalStatus } from "../../types/approvalStatus";
import { TWFHRequest } from "../../types/requests";
import { UserContext } from "../../context/UserContextProvider";

const BACKEND_URL = process.env.REACT_APP_BACKEND_URL;

type TArrangementByEmployee = {
  employee: TEmployee;
  approved_arrangements: TWFHRequest[];
};

export const ApprovedRequests = () => {
<<<<<<< HEAD
  const [approvedRequests, setApprovedRequests] = useState<
    TArrangementByEmployee[]
  >([]);
=======
  const [approvedRequests, setApprovedRequests] = useState<TArrangementByEmployee[]>([]);
>>>>>>> 26f9d1b9
  const [page, setPage] = useState(0);
  const [rowsPerPage, setRowsPerPage] = useState(10);
  const { user } = useContext(UserContext);
  const userId = user!.id;
<<<<<<< HEAD

  // State for modal handling
  const [withdrawReason, setWithdrawReason] = useState("");
  const [selectedArrangementId, setSelectedArrangementId] = useState<
    number | null
  >(null);
  const [withdrawModalOpen, setWithdrawModalOpen] = useState(false);

=======

  // State for modal handling
  const [withdrawReason, setWithdrawReason] = useState("");
  const [selectedArrangementId, setSelectedArrangementId] = useState<number | null>(null);
  const [withdrawModalOpen, setWithdrawModalOpen] = useState(false);

>>>>>>> 26f9d1b9
  // Fetch approved requests from subordinates
  useEffect(() => {
    const fetchApprovedRequestsFromSubordinates = async () => {
      if (!user || !userId) return;
      try {
        const response = await axios.get(
          `${BACKEND_URL}/arrangements/subordinates/${userId}/approved`
        );
        const approvedData: TArrangementByEmployee[] = response.data.data;
        setApprovedRequests(approvedData);
      } catch (error) {
        console.error("Failed to fetch approved requests:", error);
      }
    };
    fetchApprovedRequestsFromSubordinates();
  }, [user, userId]);

  const handleWithdrawApproval = async () => {
    if (!selectedArrangementId) return;
    try {
      const formData = new FormData();
      formData.append("action", "allow withdraw");
      formData.append("reason_description", withdrawReason);
      formData.append("approving_officer", userId?.toString() || "");
      formData.append("current_approval_status", ApprovalStatus.Withdrawn);
<<<<<<< HEAD

      await axios.put(
        `${BACKEND_URL}/arrangements/${selectedArrangementId}/status`,
        formData,
        {
          headers: {
            "Content-Type": "multipart/form-data",
          },
        }
      );

      console.log("Approval withdrawn successfully");
      setWithdrawModalOpen(false);
      setWithdrawReason(""); // Clear the reason field after submission
    } catch (error) {
      console.error("Error withdrawing approval:", error);
    }
  };

  const openWithdrawModal = (arrangementId: number) => {
    setSelectedArrangementId(arrangementId);
    setWithdrawModalOpen(true);
  };

=======
  
      await axios.put(
        `${BACKEND_URL}/arrangements/${selectedArrangementId}/status`,
        formData,
        {
          headers: {
            "Content-Type": "multipart/form-data",
          },
        }
      );

      console.log("Approval withdrawn successfully");
      setWithdrawModalOpen(false);
      setWithdrawReason(""); // Clear the reason field after submission
    } catch (error) {
      console.error("Error withdrawing approval:", error);
    }
  };

  const openWithdrawModal = (arrangementId: number) => {
    setSelectedArrangementId(arrangementId);
    setWithdrawModalOpen(true);
  };

>>>>>>> 26f9d1b9
  return (
    <>
      <Typography variant="h4" gutterBottom align="left" sx={{ marginTop: 4 }}>
        Approved Requests
      </Typography>
<<<<<<< HEAD
      <TableContainer
        component={Paper}
        sx={{ marginTop: 3, textAlign: "center" }}
      >
=======
      <TableContainer component={Paper} sx={{ marginTop: 3, textAlign: "center" }}>
>>>>>>> 26f9d1b9
        <Table>
          <TableHead>
            <TableRow>
              <TableCell></TableCell>
              <TableCell sx={{ fontWeight: "bold" }}>Staff ID</TableCell>
              <TableCell sx={{ fontWeight: "bold" }}>Name</TableCell>
              <TableCell sx={{ fontWeight: "bold" }}>Department</TableCell>
              <TableCell sx={{ fontWeight: "bold" }}>Position</TableCell>
              <TableCell sx={{ fontWeight: "bold" }}>Email</TableCell>
              <TableCell sx={{ fontWeight: "bold" }}>Approved</TableCell>
            </TableRow>
          </TableHead>
          {approvedRequests.length === 0 ? (
            <TableRow>
              <TableCell colSpan={7} align="center">
                No approved requests
              </TableCell>
            </TableRow>
          ) : (
            approvedRequests.map((request) => {
              return (
                <EmployeeRow
                  request={request}
                  openWithdrawModal={openWithdrawModal}
                />
              );
            })
          )}
        </Table>
      </TableContainer>

      <TablePagination
        component="div"
        rowsPerPageOptions={[10, 20, 30]}
        count={approvedRequests.length}
        rowsPerPage={rowsPerPage}
        page={page}
        onPageChange={(event, newPage) => setPage(newPage)}
        onRowsPerPageChange={(event) =>
          setRowsPerPage(parseInt(event.target.value, 10))
        }
      />

      {/* Withdraw Approval Modal */}
<<<<<<< HEAD
      <Dialog
        open={withdrawModalOpen}
        onClose={() => setWithdrawModalOpen(false)}
      >
=======
      <Dialog open={withdrawModalOpen} onClose={() => setWithdrawModalOpen(false)}>
>>>>>>> 26f9d1b9
        <DialogTitle>Withdraw Approval</DialogTitle>
        <DialogContent>
          <TextField
            autoFocus
            margin="dense"
            label="Withdrawal Reason"
            type="text"
            fullWidth
            value={withdrawReason}
            onChange={(e) => setWithdrawReason(e.target.value)}
          />
        </DialogContent>
        <DialogActions>
          <Button onClick={() => setWithdrawModalOpen(false)} color="secondary">
            Cancel
          </Button>
          <Button onClick={handleWithdrawApproval} color="primary">
            Submit
          </Button>
        </DialogActions>
      </Dialog>
    </>
  );
};

const EmployeeRow = ({ request, openWithdrawModal }: TEmployeeRow) => {
  const {
    employee: { requester_staff_id, staff_fname, staff_lname, dept, position, email },
  } = request;

  const arrangements = request.approved_arrangements.filter(
    (arrangement) => arrangement.current_approval_status === ApprovalStatus.Approved
  );

  const [isCollapsed, setIsCollapsed] = useState(true);
  const [dialogOpen, setDialogOpen] = useState(false);
  const [documents, setDocuments] = useState<string[]>([]);

  const handleDialogOpen = (documents: string[]) => {
    setDialogOpen(true);
    setDocuments(documents);
  };

  return (
    <>
      <TableRow key={request.employee.requester_staff_id}>
        <TableCell>
          <Button onClick={() => setIsCollapsed(!isCollapsed)}>
            {isCollapsed ? <ExpandMoreIcon /> : <ExpandLessIcon />}
          </Button>
        </TableCell>
        <TableCell>{requester_staff_id}</TableCell>
        <TableCell>
          {staff_fname} {staff_lname}
        </TableCell>
        <TableCell>{dept || "N/A"}</TableCell>
        <TableCell>{position}</TableCell>
        <TableCell>{email}</TableCell>
        <TableCell>
<<<<<<< HEAD
          <Chip variant="outlined" label={arrangements.length} />
        </TableCell>
      </TableRow>
      <TableRow>
        <TableCell
          style={{
            paddingBottom: 0,
            paddingTop: 0,
            paddingLeft: 40,
            paddingRight: 0,
          }}
          colSpan={7}
        >
=======
          <Chip variant="outlined" label={arrangements.length} /> 
        </TableCell>
      </TableRow>
      <TableRow>
        <TableCell style={{ paddingBottom: 0, paddingTop: 0, paddingLeft: 40, paddingRight: 0 }} colSpan={7}>
>>>>>>> 26f9d1b9
          <Collapse in={!isCollapsed} timeout="auto" unmountOnExit>
            <Box>
              <Table size="small">
                <TableHead>
                  <TableRow className="bg-gray-100">
                    <TableCell></TableCell>
                    <TableCell sx={{ fontWeight: "bold" }}>Date</TableCell>
                    <TableCell sx={{ fontWeight: "bold" }}>WFH Type</TableCell>
                    <TableCell sx={{ fontWeight: "bold" }}>Reason</TableCell>
<<<<<<< HEAD
                    <TableCell sx={{ fontWeight: "bold" }}>
                      Supporting Documents
                    </TableCell>
=======
                    <TableCell sx={{ fontWeight: "bold" }}>Supporting Documents</TableCell>
>>>>>>> 26f9d1b9
                    <TableCell sx={{ fontWeight: "bold" }}>Action</TableCell>
                  </TableRow>
                </TableHead>
                <TableBody>
                  {arrangements.map((arrangement, idx) => {
                    const {
                      arrangement_id,
                      wfh_date,
                      wfh_type,
                      reason_description,
                      supporting_doc_1,
                      supporting_doc_2,
                      supporting_doc_3,
                    } = arrangement;

                    return (
                      <TableRow key={arrangement_id}>
                        <TableCell>{idx + 1}</TableCell>
                        <TableCell>{wfh_date}</TableCell>
                        <TableCell>{wfh_type?.toUpperCase()}</TableCell>
                        <TableCell sx={{ maxWidth: 200 }}>
                          <Tooltip title="Scroll to view more">
<<<<<<< HEAD
                            <Box sx={{ position: "relative" }}>
                              <Box
                                sx={{
                                  overflowX: "scroll",
                                  scrollbarWidth: "none",
                                }}
                              >
=======
                            <Box sx={{ position: 'relative' }}>
                              <Box sx={{ overflowX: 'scroll', scrollbarWidth: 'none' }}>
>>>>>>> 26f9d1b9
                                {reason_description}
                              </Box>
                            </Box>
                          </Tooltip>
                        </TableCell>
                        <TableCell>
                          {supporting_doc_1 ||
                          supporting_doc_2 ||
                          supporting_doc_3 ? (
                            <Button
                              variant="text"
                              onClick={() =>
                                handleDialogOpen([
                                  supporting_doc_1,
                                  supporting_doc_2,
                                  supporting_doc_3,
                                ])
                              }
                              sx={{ textTransform: "none" }}
                            >
<<<<<<< HEAD
                              <Typography
                                style={{ textDecoration: "underline" }}
                              >
                                View more ...
                              </Typography>
=======
                              <Typography style={{ textDecoration: "underline" }}>View more ...</Typography>
>>>>>>> 26f9d1b9
                            </Button>
                          ) : (
                            "NA"
                          )}
                        </TableCell>
                        <TableCell>
                          <Button
                            size="small"
                            color="warning"
                            startIcon={<CheckIcon />}
<<<<<<< HEAD
                            onClick={() => openWithdrawModal(arrangement_id)}
=======
                            onClick={() =>
                              openWithdrawModal(arrangement_id)
                            }
>>>>>>> 26f9d1b9
                          >
                            Withdraw Approval
                          </Button>
                        </TableCell>
                      </TableRow>
                    );
                  })}
                </TableBody>
              </Table>
            </Box>
          </Collapse>
        </TableCell>
      </TableRow>
      <DocumentDialog
        isOpen={dialogOpen}
        documents={documents}
        onClose={() => setDialogOpen(false)}
      />
    </>
  );
};

type TEmployeeRow = {
  request: TArrangementByEmployee;
  openWithdrawModal: (arrangementId: number) => void;
};

type TDocumentDialog = {
  isOpen: boolean;
  documents: string[];
  onClose: () => void;
};

const DocumentDialog = ({ isOpen, documents, onClose }: TDocumentDialog) => {
  return (
    <Dialog open={isOpen} onClose={onClose} fullWidth>
<<<<<<< HEAD
      <DialogTitle
        className="flex justify-between items-center"
        sx={{ paddingBottom: 0 }}
      >
=======
      <DialogTitle className="flex justify-between items-center" sx={{ paddingBottom: 0 }}>
>>>>>>> 26f9d1b9
        Supporting Documents
        <DialogActions>
          <Button onClick={onClose}>
            <CloseIcon />
          </Button>
        </DialogActions>
      </DialogTitle>
      <DialogContent>
        <List>
          {documents.map((document, idx) => (
            <ListItem key={document}>
              {idx + 1}.
<<<<<<< HEAD
              <Link
                href={document}
                target="_blank"
                rel="noopener noreferrer"
                className="ps-2"
              >
=======
              <Link href={document} target="_blank" rel="noopener noreferrer" className="ps-2">
>>>>>>> 26f9d1b9
                Click to View...
              </Link>
            </ListItem>
          ))}
        </List>
      </DialogContent>
    </Dialog>
  );
};<|MERGE_RESOLUTION|>--- conflicted
+++ resolved
@@ -42,34 +42,17 @@
 };
 
 export const ApprovedRequests = () => {
-<<<<<<< HEAD
-  const [approvedRequests, setApprovedRequests] = useState<
-    TArrangementByEmployee[]
-  >([]);
-=======
   const [approvedRequests, setApprovedRequests] = useState<TArrangementByEmployee[]>([]);
->>>>>>> 26f9d1b9
   const [page, setPage] = useState(0);
   const [rowsPerPage, setRowsPerPage] = useState(10);
   const { user } = useContext(UserContext);
   const userId = user!.id;
-<<<<<<< HEAD
-
-  // State for modal handling
-  const [withdrawReason, setWithdrawReason] = useState("");
-  const [selectedArrangementId, setSelectedArrangementId] = useState<
-    number | null
-  >(null);
-  const [withdrawModalOpen, setWithdrawModalOpen] = useState(false);
-
-=======
 
   // State for modal handling
   const [withdrawReason, setWithdrawReason] = useState("");
   const [selectedArrangementId, setSelectedArrangementId] = useState<number | null>(null);
   const [withdrawModalOpen, setWithdrawModalOpen] = useState(false);
-
->>>>>>> 26f9d1b9
+      
   // Fetch approved requests from subordinates
   useEffect(() => {
     const fetchApprovedRequestsFromSubordinates = async () => {
@@ -95,8 +78,7 @@
       formData.append("reason_description", withdrawReason);
       formData.append("approving_officer", userId?.toString() || "");
       formData.append("current_approval_status", ApprovalStatus.Withdrawn);
-<<<<<<< HEAD
-
+ 
       await axios.put(
         `${BACKEND_URL}/arrangements/${selectedArrangementId}/status`,
         formData,
@@ -120,45 +102,12 @@
     setWithdrawModalOpen(true);
   };
 
-=======
-  
-      await axios.put(
-        `${BACKEND_URL}/arrangements/${selectedArrangementId}/status`,
-        formData,
-        {
-          headers: {
-            "Content-Type": "multipart/form-data",
-          },
-        }
-      );
-
-      console.log("Approval withdrawn successfully");
-      setWithdrawModalOpen(false);
-      setWithdrawReason(""); // Clear the reason field after submission
-    } catch (error) {
-      console.error("Error withdrawing approval:", error);
-    }
-  };
-
-  const openWithdrawModal = (arrangementId: number) => {
-    setSelectedArrangementId(arrangementId);
-    setWithdrawModalOpen(true);
-  };
-
->>>>>>> 26f9d1b9
   return (
     <>
       <Typography variant="h4" gutterBottom align="left" sx={{ marginTop: 4 }}>
         Approved Requests
       </Typography>
-<<<<<<< HEAD
-      <TableContainer
-        component={Paper}
-        sx={{ marginTop: 3, textAlign: "center" }}
-      >
-=======
       <TableContainer component={Paper} sx={{ marginTop: 3, textAlign: "center" }}>
->>>>>>> 26f9d1b9
         <Table>
           <TableHead>
             <TableRow>
@@ -203,14 +152,7 @@
       />
 
       {/* Withdraw Approval Modal */}
-<<<<<<< HEAD
-      <Dialog
-        open={withdrawModalOpen}
-        onClose={() => setWithdrawModalOpen(false)}
-      >
-=======
       <Dialog open={withdrawModalOpen} onClose={() => setWithdrawModalOpen(false)}>
->>>>>>> 26f9d1b9
         <DialogTitle>Withdraw Approval</DialogTitle>
         <DialogContent>
           <TextField
@@ -270,27 +212,11 @@
         <TableCell>{position}</TableCell>
         <TableCell>{email}</TableCell>
         <TableCell>
-<<<<<<< HEAD
-          <Chip variant="outlined" label={arrangements.length} />
-        </TableCell>
-      </TableRow>
-      <TableRow>
-        <TableCell
-          style={{
-            paddingBottom: 0,
-            paddingTop: 0,
-            paddingLeft: 40,
-            paddingRight: 0,
-          }}
-          colSpan={7}
-        >
-=======
           <Chip variant="outlined" label={arrangements.length} /> 
         </TableCell>
       </TableRow>
       <TableRow>
         <TableCell style={{ paddingBottom: 0, paddingTop: 0, paddingLeft: 40, paddingRight: 0 }} colSpan={7}>
->>>>>>> 26f9d1b9
           <Collapse in={!isCollapsed} timeout="auto" unmountOnExit>
             <Box>
               <Table size="small">
@@ -300,13 +226,7 @@
                     <TableCell sx={{ fontWeight: "bold" }}>Date</TableCell>
                     <TableCell sx={{ fontWeight: "bold" }}>WFH Type</TableCell>
                     <TableCell sx={{ fontWeight: "bold" }}>Reason</TableCell>
-<<<<<<< HEAD
-                    <TableCell sx={{ fontWeight: "bold" }}>
-                      Supporting Documents
-                    </TableCell>
-=======
                     <TableCell sx={{ fontWeight: "bold" }}>Supporting Documents</TableCell>
->>>>>>> 26f9d1b9
                     <TableCell sx={{ fontWeight: "bold" }}>Action</TableCell>
                   </TableRow>
                 </TableHead>
@@ -329,18 +249,9 @@
                         <TableCell>{wfh_type?.toUpperCase()}</TableCell>
                         <TableCell sx={{ maxWidth: 200 }}>
                           <Tooltip title="Scroll to view more">
-<<<<<<< HEAD
-                            <Box sx={{ position: "relative" }}>
-                              <Box
-                                sx={{
-                                  overflowX: "scroll",
-                                  scrollbarWidth: "none",
-                                }}
-                              >
-=======
+
                             <Box sx={{ position: 'relative' }}>
                               <Box sx={{ overflowX: 'scroll', scrollbarWidth: 'none' }}>
->>>>>>> 26f9d1b9
                                 {reason_description}
                               </Box>
                             </Box>
@@ -361,15 +272,7 @@
                               }
                               sx={{ textTransform: "none" }}
                             >
-<<<<<<< HEAD
-                              <Typography
-                                style={{ textDecoration: "underline" }}
-                              >
-                                View more ...
-                              </Typography>
-=======
                               <Typography style={{ textDecoration: "underline" }}>View more ...</Typography>
->>>>>>> 26f9d1b9
                             </Button>
                           ) : (
                             "NA"
@@ -380,13 +283,10 @@
                             size="small"
                             color="warning"
                             startIcon={<CheckIcon />}
-<<<<<<< HEAD
-                            onClick={() => openWithdrawModal(arrangement_id)}
-=======
+
                             onClick={() =>
                               openWithdrawModal(arrangement_id)
                             }
->>>>>>> 26f9d1b9
                           >
                             Withdraw Approval
                           </Button>
@@ -423,14 +323,7 @@
 const DocumentDialog = ({ isOpen, documents, onClose }: TDocumentDialog) => {
   return (
     <Dialog open={isOpen} onClose={onClose} fullWidth>
-<<<<<<< HEAD
-      <DialogTitle
-        className="flex justify-between items-center"
-        sx={{ paddingBottom: 0 }}
-      >
-=======
       <DialogTitle className="flex justify-between items-center" sx={{ paddingBottom: 0 }}>
->>>>>>> 26f9d1b9
         Supporting Documents
         <DialogActions>
           <Button onClick={onClose}>
@@ -443,16 +336,7 @@
           {documents.map((document, idx) => (
             <ListItem key={document}>
               {idx + 1}.
-<<<<<<< HEAD
-              <Link
-                href={document}
-                target="_blank"
-                rel="noopener noreferrer"
-                className="ps-2"
-              >
-=======
               <Link href={document} target="_blank" rel="noopener noreferrer" className="ps-2">
->>>>>>> 26f9d1b9
                 Click to View...
               </Link>
             </ListItem>

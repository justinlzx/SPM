--- conflicted
+++ resolved
@@ -22,7 +22,7 @@
   Link,
   List,
   ListItem,
-  CircularProgress
+  CircularProgress,
 } from "@mui/material";
 import { ApprovalStatus } from "../../types/requests";
 import { ChipProps } from "@mui/material/Chip";
@@ -93,8 +93,6 @@
       if (!user || !userId) return;
 
       try {
-<<<<<<< HEAD
-        // Step 1: Fetch the delegation status to determine the manager to fetch data for
         const delegationResponse = await axios.get(
           `${BACKEND_URL}/employees/manager/viewdelegations/${userId}`
         );
@@ -102,21 +100,12 @@
         const delegateManagerId = delegationResponse.data.delegate_manager_id;
 
         // Step 2: Determine the manager ID to fetch requests for
-=======
-        const delegationResponse = await axios.get(`${BACKEND_URL}/employees/manager/viewdelegations/${userId}`);
-        const delegationStatus = delegationResponse.data.status_of_delegation;
-        const delegateManagerId = delegationResponse.data.delegate_manager_id;
-
->>>>>>> 580f391e
         const managerIdToFetch =
           delegationStatus === DelegationStatus.Accepted && delegateManagerId
             ? delegateManagerId
             : userId;
 
-<<<<<<< HEAD
         // Step 3: Fetch approved requests for the determined manager ID
-=======
->>>>>>> 580f391e
         const response = await axios.get(
           `${BACKEND_URL}/arrangements/subordinates/${managerIdToFetch}`,
           {
@@ -126,17 +115,10 @@
           }
         );
 
-<<<<<<< HEAD
         // Step 4: Process and filter the fetched requests
         const approvedData: TWFHRequest[] = response.data.data;
 
         // Step 5: Attach requester names to each request
-=======
-        const approvedData: TWFHRequest[] = response.data.data
-          .flatMap((entry: any) => entry.pending_arrangements)
-          .filter((arrangement: TWFHRequest) => arrangement.current_approval_status === ApprovalStatus.Approved);
-
->>>>>>> 580f391e
         const requestsWithNames = await Promise.all(
           approvedData.map(async (request) => {
             const employee = await fetchEmployeeByStaffId(
@@ -161,6 +143,7 @@
     fetchApprovedRequestsFromSubordinates();
   }, [user, userId]);
 
+  // Handle filter application
   const onApplyFilters = (filters: {
     startDate: Date | null;
     endDate: Date | null;
@@ -220,7 +203,11 @@
 
       setWithdrawModalOpen(false);
       setWithdrawReason("");
-      setFilteredRequests(filteredRequests.filter(request => request.arrangement_id !== selectedArrangementId));
+      setFilteredRequests(
+        filteredRequests.filter(
+          (request) => request.arrangement_id !== selectedArrangementId
+        )
+      );
 
       setSnackbarMessage("Request withdrawn successfully.");
       setAlertStatus(AlertStatus.Success);
@@ -246,15 +233,10 @@
         Approved Requests
       </Typography>
 
-<<<<<<< HEAD
-      {/* Filters Component */}
       <Filters
         onApplyFilters={onApplyFilters}
         onClearFilters={onClearFilters}
       />
-=======
-      <Filters onApplyFilters={onApplyFilters} onClearFilters={onClearFilters} />
->>>>>>> 580f391e
 
       <TableContainer
         component={Paper}
@@ -311,11 +293,7 @@
       <Dialog
         open={withdrawModalOpen}
         onClose={() => setWithdrawModalOpen(false)}
-<<<<<<< HEAD
         sx={{ "& .MuiDialog-paper": { minWidth: "400px" } }}
-=======
-        sx={{ '& .MuiDialog-paper': { minWidth: '400px' } }}
->>>>>>> 580f391e
       >
         <DialogTitle>Withdraw Employee WFH Request</DialogTitle>
         <DialogContent>
@@ -346,7 +324,11 @@
             variant="outlined"
             disabled={!withdrawReason.trim() || withdrawLoading}
           >
-            {withdrawLoading ? <CircularProgress size={24} color="inherit" /> : "Withdraw Request"}
+            {withdrawLoading ? (
+              <CircularProgress size={24} color="inherit" />
+            ) : (
+              "Withdraw Request"
+            )}
           </Button>
         </DialogActions>
       </Dialog>
@@ -362,11 +344,6 @@
   );
 };
 
-<<<<<<< HEAD
-=======
-
-
->>>>>>> 580f391e
 // ArrangementRow Component
 const ArrangementRow = ({
   arrangement,

import React, { useContext, useEffect, useState } from "react";
import axios from "axios";
import {
  Container,
  Table,
  TableBody,
  TableCell,
  TableContainer,
  TableHead,
  TableRow,
  Paper,
  Typography,
  Button,
  ButtonGroup,
  TablePagination,
  Dialog,
  DialogTitle,
  DialogContent,
  DialogActions,
  TextField,
  Tooltip,
  Box,
  Link,
  List,
  ListItem,
} from "@mui/material";
import CheckIcon from "@mui/icons-material/Check";
import CloseIcon from "@mui/icons-material/Close";
import { Filters } from "../../common/Filters";
import { fetchEmployeeByStaffId } from "../../hooks/employee/employee.utils";
import {
  ApprovalStatus,
  Action,
  STATUS_ACTION_MAPPING,
} from "../../types/status";
import { UserContext } from "../../context/UserContextProvider";
import { SnackBarComponent, AlertStatus } from "../../common/SnackBar";
import { LoadingSpinner } from "../../common/LoadingSpinner";
import { DelegationStatus } from "../../types/delegation";

const BACKEND_URL = process.env.REACT_APP_BACKEND_URL;

export type TWFHRequest = {
  arrangement_id: number;
  requester_staff_id: number;
  requester_name?: string;
  wfh_date: string;
  wfh_type: string;
  current_approval_status: ApprovalStatus;
  approving_officer: number;
  reason_description: string;
  supporting_doc_1?: string | null;
  supporting_doc_2?: string | null;
  supporting_doc_3?: string | null;
  delegate_approving_officer?: number;
};

export const PendingRequests = () => {
  const { user } = useContext(UserContext);
  const userId = user?.id;

  const [actionRequests, setActionRequests] = useState<TWFHRequest[]>([]);
  const [filteredRequests, setFilteredRequests] = useState<TWFHRequest[]>([]);
  const [page, setPage] = useState(0);
  const [rowsPerPage, setRowsPerPage] = useState(10);
  const [isDelegateManager, setIsDelegateManager] = useState(false);
  const [delegatorManagerId, setDelegatorManagerId] = useState<number | null>(
    null
  );

  const [showSnackbar, setShowSnackbar] = useState(false);
  const [snackbarMessage, setSnackbarMessage] = useState("");
  const [alertStatus, setAlertStatus] = useState<AlertStatus>(AlertStatus.Info);
  const [loading, setLoading] = useState(true);
  const [filters, setFilters] = useState({});

  const [rejectModalOpen, setRejectModalOpen] = useState(false);
  const [selectedArrangementId, setSelectedArrangementId] = useState<
    number | null
  >(null);
  const [rejectionReason, setRejectionReason] = useState("");

  const [documentDialogOpen, setDocumentDialogOpen] = useState(false);
  const [documents, setDocuments] = useState<string[]>([]);

  const fetchDelegationStatus = async () => {
    if (!user || !userId) return;
    try {
<<<<<<< HEAD
      const response = await axios.get(
        `${BACKEND_URL}/employees/manager/viewdelegations/${userId}`,
        {
          params: {
            status: "accepted",
          },
=======
        const response = await axios.get(`${BACKEND_URL}/employees/manager/viewdelegations/${userId}`, {
            params: {
                status: "accepted",
            },
        });

        const delegationRequests = response.data.pending_approval_delegations || [];
        const hasAcceptedDelegations = delegationRequests.some(
            (delegation: any) => delegation.status_of_delegation === "accepted"
        );
        setIsDelegateManager(hasAcceptedDelegations);

        if (hasAcceptedDelegations) {
            const delegatorId = delegationRequests[0].staff_id;
            setDelegatorManagerId(delegatorId);
        } else {
            setDelegatorManagerId(userId);
>>>>>>> 580f391e
        }
      );

      const delegationRequests =
        response.data.pending_approval_delegations || [];
      const hasAcceptedDelegations = delegationRequests.some(
        (delegation: any) => delegation.status_of_delegation === "accepted"
      );
      setIsDelegateManager(hasAcceptedDelegations);

      if (hasAcceptedDelegations) {
        const delegatorId = delegationRequests[0].staff_id;
        setDelegatorManagerId(delegatorId);
        console.log("Delegator Manager ID set to:", delegatorId);
      } else {
        setDelegatorManagerId(userId);
        console.log("User is the delegator, setting their own ID:", userId);
      }
    } catch (error) {
      console.error("Failed to fetch delegation status:", error);
    }
  };

  const fetchPendingRequests = async () => {
    if (!user || !userId) return;
    setLoading(true);

    try {
      if (delegatorManagerId === userId && isDelegateManager) {
        setActionRequests([]);
        setFilteredRequests([]);
        setLoading(false);
        return;
      }

      let allRequests: TWFHRequest[] = [];
      if (!isDelegateManager || delegatorManagerId !== userId) {
<<<<<<< HEAD
        const primaryResponse = await axios.get(
          `${BACKEND_URL}/arrangements/subordinates/${userId}`,
          {
            params: {
              current_approval_status: [
                "pending approval",
                "pending withdrawal",
              ],
            },
          }
        );
        const primaryRequests = primaryResponse.data.data;
        allRequests = [...primaryRequests];
      }
      console.log(allRequests);

      // If the user is a delegatee, fetch delegated requests
      if (
        isDelegateManager &&
        delegatorManagerId &&
        delegatorManagerId !== userId
      ) {
        const delegatedResponse = await axios.get(
          `${BACKEND_URL}/arrangements/subordinates/${delegatorManagerId}`,
          {
            params: {
              current_approval_status: [
                "pending approval",
                "pending withdrawal",
              ],
            },
          }
        );
        const delegatedRequests = delegatedResponse.data.data;
        //console.log(delegatedRequests);
        allRequests = [...allRequests, ...delegatedRequests];
=======
          const primaryResponse = await axios.get(`${BACKEND_URL}/arrangements/subordinates/${userId}`, {
              params: { current_approval_status: ["pending approval", "pending withdrawal"] },
          });
          const primaryRequests = primaryResponse.data.data.flatMap(
              (dateEntry: { pending_arrangements: TWFHRequest[] }) => dateEntry.pending_arrangements
          );
          allRequests = [...primaryRequests];
          console.log(allRequests)
      }

      if (isDelegateManager && delegatorManagerId && delegatorManagerId !== userId) {
          const delegatedResponse = await axios.get(`${BACKEND_URL}/arrangements/subordinates/${delegatorManagerId}`, {
              params: { current_approval_status: ["pending approval", "pending withdrawal"] },
          });
          const delegatedRequests = delegatedResponse.data.data.flatMap(
              (dateEntry: { pending_arrangements: TWFHRequest[] }) => dateEntry.pending_arrangements
          );
          allRequests = [...allRequests, ...delegatedRequests];
>>>>>>> 580f391e
      }

      const requests = allRequests.filter((request: TWFHRequest) => {
        return (
          request.current_approval_status === ApprovalStatus.PendingApproval ||
          request.current_approval_status === ApprovalStatus.PendingWithdrawal
        );
      });
      console.log(requests)

      const requestsWithNames = await Promise.all(
        requests.map(async (request: TWFHRequest) => {
          const employee = await fetchEmployeeByStaffId(
            request.requester_staff_id
          );
          return {
            ...request,
            requester_name: employee
              ? `${employee.staff_fname} ${employee.staff_lname}`
              : "N/A",
          };
        })
      );

      setActionRequests(requestsWithNames);
      setFilteredRequests(requestsWithNames);
    } catch (error) {
      console.error("Failed to fetch requests:", error);
      setAlertStatus(AlertStatus.Error);
      setSnackbarMessage("Failed to fetch requests.");
      setShowSnackbar(true);
    } finally {
      setLoading(false);
    }
  };

  useEffect(() => {
    const initializeData = async () => {
      await fetchDelegationStatus(); 
      await fetchPendingRequests();
    };
    initializeData();
  }, [user, userId]);

  const refreshData = () => {
    fetchPendingRequests();
  };

  const handleRequestAction = async (
    action: Action,
    arrangement_id: number,
    reason_description: string,
    current_approval_status: ApprovalStatus
  ) => {
    const nextStatus =
      action === Action.Reject
        ? ApprovalStatus.Rejected
        : STATUS_ACTION_MAPPING[current_approval_status]?.[action];

    if (!nextStatus) {
      console.warn(
        `Action '${action}' is not allowed for status '${current_approval_status}'`
      );
      return;
    }

    setLoading(true);
    try {
      const formData = new FormData();
      formData.append("action", action);
      formData.append("reason_description", reason_description);
      formData.append("approving_officer", userId?.toString() || "");
      formData.append("current_approval_status", nextStatus);

      await axios.put(
        `${BACKEND_URL}/arrangements/${arrangement_id}/status`,
        formData,
        {
          headers: { "Content-Type": "multipart/form-data" },
        }
      );

      setAlertStatus(AlertStatus.Success);
      setSnackbarMessage(
        `Request '${action}' successfully updated to status '${nextStatus}'`
      );
      setShowSnackbar(true);
      refreshData();
    } catch (error) {
      console.error(`Error performing action '${action}':`, error);
      setAlertStatus(AlertStatus.Error);
      setSnackbarMessage(`Error performing action '${action}'`);
      setShowSnackbar(true);
    } finally {
      setLoading(false);
      setRejectModalOpen(false);
    }
  };

  const handleRejectClick = (arrangementId: number) => {
    setSelectedArrangementId(arrangementId);
    setRejectModalOpen(true);
  };

  const handleConfirmReject = () => {
    if (selectedArrangementId && rejectionReason.trim()) {
      handleRequestAction(
        Action.Reject,
        selectedArrangementId,
        rejectionReason,
        ApprovalStatus.PendingApproval
      );
      setRejectionReason("");
    }
  };

  const handleCloseRejectModal = () => {
    setRejectModalOpen(false);
    setRejectionReason("");
  };

  const handleApplyFilters = (newFilters: any) => {
    setFilters(newFilters);
    const filtered = actionRequests.filter((request) => {
      const matchesDate =
        (!newFilters.startDate ||
          new Date(request.wfh_date) >= newFilters.startDate) &&
        (!newFilters.endDate ||
          new Date(request.wfh_date) <= newFilters.endDate);
      const matchesStatus = [
        ApprovalStatus.PendingApproval,
        ApprovalStatus.PendingWithdrawal,
      ].includes(request.current_approval_status);
      const searchQuery = newFilters.searchQuery?.toLowerCase() || "";
      const matchesSearchQuery =
        !searchQuery ||
        request.reason_description.toLowerCase().includes(searchQuery) ||
        request.wfh_type.toLowerCase().includes(searchQuery) ||
        request.wfh_date.includes(searchQuery) ||
        request.requester_staff_id.toString().includes(searchQuery) ||
        (request.requester_name &&
          request.requester_name.toLowerCase().includes(searchQuery));
      return matchesDate && matchesStatus && matchesSearchQuery;
    });
    setFilteredRequests(filtered);
    console.log("Filtered Requests:", filtered);
  };

  const handleViewDocuments = (docs: string[]) => {
    setDocuments(docs);
    setDocumentDialogOpen(true);
  };

  const handleCloseDocumentDialog = () => {
    setDocumentDialogOpen(false);
    setDocuments([]);
  };

  if (loading) {
    return (
      <Container sx={{ textAlign: "center", marginTop: 5 }}>
        <LoadingSpinner open={loading} />
      </Container>
    );
  }

  return (
    <>
      <Filters
        onApplyFilters={handleApplyFilters}
        onClearFilters={() => setFilteredRequests(actionRequests)}
      />

      <Typography variant="h4" gutterBottom align="left" sx={{ marginTop: 4 }}>
        Action Required
      </Typography>
      <TableContainer
        component={Paper}
        sx={{ marginTop: 3, textAlign: "center" }}
      >
        <Table>
          <TableHead>
            <TableRow>
              <TableCell sx={{ fontWeight: "bold" }}>Staff ID</TableCell>
              <TableCell sx={{ fontWeight: "bold" }}>Staff Name</TableCell>
              <TableCell sx={{ fontWeight: "bold" }}>WFH Date</TableCell>
              <TableCell sx={{ fontWeight: "bold" }}>WFH Type</TableCell>
              <TableCell sx={{ fontWeight: "bold" }}>Reason</TableCell>
              <TableCell sx={{ fontWeight: "bold" }}>
                Supporting Documents
              </TableCell>
              <TableCell sx={{ fontWeight: "bold" }}>Action</TableCell>
            </TableRow>
          </TableHead>
          <TableBody>
<<<<<<< HEAD
            {filteredRequests.length === 0 ? (
              <TableRow>
                <TableCell colSpan={7} align="center">
                  No pending requests
                </TableCell>
              </TableRow>
            ) : (
              filteredRequests.map((arrangement) => (
                <ArrangementRow
                  key={arrangement.arrangement_id}
                  arrangement={arrangement}
                  handleRequestAction={handleRequestAction}
                  handleRejectClick={handleRejectClick}
                  handleViewDocuments={handleViewDocuments}
                />
              ))
            )}
=======
          {(filteredRequests.length === 0 
          ) ? (
            <TableRow>
              <TableCell colSpan={7} align="center">
                No pending requests
              </TableCell>
            </TableRow>
          ) : ( 
            filteredRequests.map((arrangement) => (
              <ArrangementRow
                key={arrangement.arrangement_id}
                arrangement={arrangement}
                handleRequestAction={handleRequestAction}
                handleRejectClick={handleRejectClick}
                handleViewDocuments={handleViewDocuments}
              />
            ))
          )}
>>>>>>> 580f391e
          </TableBody>
        </Table>
      </TableContainer>

      <TablePagination
        component="div"
        rowsPerPageOptions={[10, 20, 30]}
        count={filteredRequests.length}
        rowsPerPage={rowsPerPage}
        page={page}
        onPageChange={(event, newPage) => setPage(newPage)}
        onRowsPerPageChange={(event) =>
          setRowsPerPage(parseInt(event.target.value, 10))
        }
      />

      <SnackBarComponent
        showSnackbar={showSnackbar}
        handleCloseSnackBar={() => setShowSnackbar(false)}
        alertStatus={alertStatus}
        snackbarMessage={snackbarMessage}
      />

      {/* Rejection Reason Modal */}
      <Dialog open={rejectModalOpen} onClose={handleCloseRejectModal} fullWidth>
        <DialogTitle>Reject Request</DialogTitle>
        <DialogContent>
          <TextField
            label="Input a reason for rejection"
            fullWidth
            multiline
            rows={2}
            value={rejectionReason}
            onChange={(e) => setRejectionReason(e.target.value)}
            sx={{ mt: 2 }}
          />
        </DialogContent>
        <DialogActions>
          <Button onClick={handleCloseRejectModal} variant="outlined">
            Cancel
          </Button>
          <Button
            onClick={handleConfirmReject}
            color="error"
            disabled={!rejectionReason.trim()}
            variant="outlined"
            sx={{ m: 2 }}
          >
            Reject Request
          </Button>
        </DialogActions>
      </Dialog>

      {/* Document Dialog */}
      <DocumentDialog
        isOpen={documentDialogOpen}
        documents={documents}
        onClose={handleCloseDocumentDialog}
      />
    </>
  );
};


const ArrangementRow = ({
  arrangement,
  handleRequestAction,
  handleRejectClick,
  handleViewDocuments,
}: {
  arrangement: TWFHRequest;
  handleRequestAction: any;
  handleRejectClick: (arrangementId: number) => void;
  handleViewDocuments: (docs: string[]) => void;
}) => {
  const {
    arrangement_id,
    requester_staff_id,
    requester_name,
    wfh_date,
    wfh_type,
    current_approval_status,
    reason_description,
    supporting_doc_1,
    supporting_doc_2,
    supporting_doc_3,
  } = arrangement;

  const documents = [
    supporting_doc_1,
    supporting_doc_2,
    supporting_doc_3,
  ].filter(Boolean) as string[];

  return (
    <TableRow key={arrangement_id}>
      <TableCell>{requester_staff_id}</TableCell>
      <TableCell>{requester_name}</TableCell>
      <TableCell>{wfh_date}</TableCell>
      <TableCell>{wfh_type?.toUpperCase()}</TableCell>
      <TableCell>
        <Tooltip title="Scroll to view more">
          <Box
            sx={{ overflowX: "scroll", maxWidth: 200, whiteSpace: "nowrap" }}
          >
            {reason_description}
          </Box>
        </Tooltip>
      </TableCell>
      <TableCell>
        {documents.length > 0 ? (
          <Button variant="text" onClick={() => handleViewDocuments(documents)}>
            <Typography sx={{ textDecoration: "underline" }}>
              View more...
            </Typography>
          </Button>
        ) : (
          "NA"
        )}
      </TableCell>
      <TableCell>
        {current_approval_status === ApprovalStatus.PendingApproval ? (
          <>
            <ButtonGroup variant="contained">
              <Button
                color="success"
                startIcon={<CheckIcon />}
                onClick={() =>
                  handleRequestAction(
                    Action.Approve,
                    arrangement_id,
                    reason_description,
                    current_approval_status
                  )
                }
              >
                Approve
              </Button>
              <Button
                color="error"
                startIcon={<CloseIcon />}
                onClick={() => handleRejectClick(arrangement_id)}
              >
                Reject
              </Button>
            </ButtonGroup>
          </>
        ) : current_approval_status === ApprovalStatus.PendingWithdrawal ? (
          <>
            <ButtonGroup variant="contained">
              <Button
                color="warning" // orange color for "Withdraw"
                startIcon={<CheckIcon />}
                onClick={() =>
                  handleRequestAction(
                    Action.Approve,
                    arrangement_id,
                    reason_description,
                    current_approval_status
                  )
                }
              >
                Withdraw
              </Button>
              <Button
                color="error"
                startIcon={<CloseIcon />}
                onClick={() => handleRejectClick(arrangement_id)}
              >
                Reject
              </Button>
            </ButtonGroup>
          </>
        ) : null}
      </TableCell>
    </TableRow>
  );
};

// DocumentDialog Component
const DocumentDialog = ({
  isOpen,
  documents,
  onClose,
}: {
  isOpen: boolean;
  documents: string[];
  onClose: () => void;
}) => (
  <Dialog open={isOpen} onClose={onClose} fullWidth>
    <DialogTitle>Supporting Documents</DialogTitle>
    <DialogContent>
      <List>
        {documents.map((document, idx) => (
          <ListItem key={document}>
            {idx + 1}.{" "}
            <Link href={document} target="_blank" rel="noopener noreferrer">
              Click to View...
            </Link>
          </ListItem>
        ))}
      </List>
    </DialogContent>
    <DialogActions>
      <Button onClick={onClose}>
        <CloseIcon />
      </Button>
    </DialogActions>
  </Dialog>
);<|MERGE_RESOLUTION|>--- conflicted
+++ resolved
@@ -86,32 +86,12 @@
   const fetchDelegationStatus = async () => {
     if (!user || !userId) return;
     try {
-<<<<<<< HEAD
       const response = await axios.get(
         `${BACKEND_URL}/employees/manager/viewdelegations/${userId}`,
         {
           params: {
             status: "accepted",
           },
-=======
-        const response = await axios.get(`${BACKEND_URL}/employees/manager/viewdelegations/${userId}`, {
-            params: {
-                status: "accepted",
-            },
-        });
-
-        const delegationRequests = response.data.pending_approval_delegations || [];
-        const hasAcceptedDelegations = delegationRequests.some(
-            (delegation: any) => delegation.status_of_delegation === "accepted"
-        );
-        setIsDelegateManager(hasAcceptedDelegations);
-
-        if (hasAcceptedDelegations) {
-            const delegatorId = delegationRequests[0].staff_id;
-            setDelegatorManagerId(delegatorId);
-        } else {
-            setDelegatorManagerId(userId);
->>>>>>> 580f391e
         }
       );
 
@@ -149,7 +129,6 @@
 
       let allRequests: TWFHRequest[] = [];
       if (!isDelegateManager || delegatorManagerId !== userId) {
-<<<<<<< HEAD
         const primaryResponse = await axios.get(
           `${BACKEND_URL}/arrangements/subordinates/${userId}`,
           {
@@ -186,28 +165,9 @@
         const delegatedRequests = delegatedResponse.data.data;
         //console.log(delegatedRequests);
         allRequests = [...allRequests, ...delegatedRequests];
-=======
-          const primaryResponse = await axios.get(`${BACKEND_URL}/arrangements/subordinates/${userId}`, {
-              params: { current_approval_status: ["pending approval", "pending withdrawal"] },
-          });
-          const primaryRequests = primaryResponse.data.data.flatMap(
-              (dateEntry: { pending_arrangements: TWFHRequest[] }) => dateEntry.pending_arrangements
-          );
-          allRequests = [...primaryRequests];
-          console.log(allRequests)
       }
 
-      if (isDelegateManager && delegatorManagerId && delegatorManagerId !== userId) {
-          const delegatedResponse = await axios.get(`${BACKEND_URL}/arrangements/subordinates/${delegatorManagerId}`, {
-              params: { current_approval_status: ["pending approval", "pending withdrawal"] },
-          });
-          const delegatedRequests = delegatedResponse.data.data.flatMap(
-              (dateEntry: { pending_arrangements: TWFHRequest[] }) => dateEntry.pending_arrangements
-          );
-          allRequests = [...allRequests, ...delegatedRequests];
->>>>>>> 580f391e
-      }
-
+      // Filter requests with pending status
       const requests = allRequests.filter((request: TWFHRequest) => {
         return (
           request.current_approval_status === ApprovalStatus.PendingApproval ||
@@ -401,7 +361,6 @@
             </TableRow>
           </TableHead>
           <TableBody>
-<<<<<<< HEAD
             {filteredRequests.length === 0 ? (
               <TableRow>
                 <TableCell colSpan={7} align="center">
@@ -419,26 +378,6 @@
                 />
               ))
             )}
-=======
-          {(filteredRequests.length === 0 
-          ) ? (
-            <TableRow>
-              <TableCell colSpan={7} align="center">
-                No pending requests
-              </TableCell>
-            </TableRow>
-          ) : ( 
-            filteredRequests.map((arrangement) => (
-              <ArrangementRow
-                key={arrangement.arrangement_id}
-                arrangement={arrangement}
-                handleRequestAction={handleRequestAction}
-                handleRejectClick={handleRejectClick}
-                handleViewDocuments={handleViewDocuments}
-              />
-            ))
-          )}
->>>>>>> 580f391e
           </TableBody>
         </Table>
       </TableContainer>

--- conflicted
+++ resolved
@@ -95,7 +95,6 @@
           },
         }
       );
-
       const delegationRequests =
         response.data.pending_approval_delegations || [];
       const hasAcceptedDelegations = delegationRequests.some(
@@ -106,15 +105,8 @@
       if (hasAcceptedDelegations) {
         const delegatorId = delegationRequests[0].staff_id;
         setDelegatorManagerId(delegatorId);
-<<<<<<< HEAD
-        console.log("Delegator Manager ID set to:", delegatorId);
       } else {
         setDelegatorManagerId(userId);
-        console.log("User is the delegator, setting their own ID:", userId);
-=======
-      } else {
-        setDelegatorManagerId(userId);
->>>>>>> 21d57614
       }
     } catch (error) {
       console.error("Failed to fetch delegation status:", error);
@@ -128,11 +120,7 @@
     try {
       if (delegatorManagerId === userId && isDelegateManager) {
         setActionRequests([]);
-<<<<<<< HEAD
-        setFilteredRequests([]);
-=======
         // setFilteredRequests([]);
->>>>>>> 21d57614
         setLoading(false);
         return;
       }
@@ -148,62 +136,6 @@
                 "pending withdrawal",
               ],
             },
-<<<<<<< HEAD
-          }
-        );
-        const primaryRequests = primaryResponse.data.data;
-        allRequests = [...primaryRequests];
-      }
-      console.log(allRequests);
-
-      // If the user is a delegatee, fetch delegated requests
-      if (
-        isDelegateManager &&
-        delegatorManagerId &&
-        delegatorManagerId !== userId
-      ) {
-        const delegatedResponse = await axios.get(
-          `${BACKEND_URL}/arrangements/subordinates/${delegatorManagerId}`,
-          {
-            params: {
-              current_approval_status: [
-                "pending approval",
-                "pending withdrawal",
-              ],
-            },
-          }
-        );
-        const delegatedRequests = delegatedResponse.data.data;
-        //console.log(delegatedRequests);
-        allRequests = [...allRequests, ...delegatedRequests];
-      }
-
-      // Filter requests with pending status
-      const requests = allRequests.filter((request: TWFHRequest) => {
-        return (
-          request.current_approval_status === ApprovalStatus.PendingApproval ||
-          request.current_approval_status === ApprovalStatus.PendingWithdrawal
-        );
-      });
-      console.log(requests)
-
-      const requestsWithNames = await Promise.all(
-        requests.map(async (request: TWFHRequest) => {
-          const employee = await fetchEmployeeByStaffId(
-            request.requester_staff_id
-          );
-          return {
-            ...request,
-            requester_name: employee
-              ? `${employee.staff_fname} ${employee.staff_lname}`
-              : "N/A",
-          };
-        })
-      );
-
-      setActionRequests(requestsWithNames);
-      setFilteredRequests(requestsWithNames);
-=======
             paramsSerializer: (params) =>
               qs.stringify(params, { arrayFormat: "repeat" }),
           }
@@ -236,7 +168,6 @@
       }
 
       setActionRequests(allRequests);
->>>>>>> 21d57614
     } catch (error) {
       console.error("Failed to fetch requests:", error);
       setAlertStatus(AlertStatus.Error);
@@ -246,11 +177,8 @@
       setLoading(false);
     }
   };
-<<<<<<< HEAD
-=======
 
   console.log(actionRequests);
->>>>>>> 21d57614
 
   useEffect(() => {
     const initializeData = async () => {
@@ -279,6 +207,9 @@
       console.warn(
         `Action '${action}' is not allowed for status '${current_approval_status}'`
       );
+      console.warn(
+        `Action '${action}' is not allowed for status '${current_approval_status}'`
+      );
       return;
     }
 
@@ -298,11 +229,20 @@
         }
       );
 
+      await axios.put(
+        `${BACKEND_URL}/arrangements/${arrangement_id}/status`,
+        formData,
+        {
+          headers: { "Content-Type": "multipart/form-data" },
+        }
+      );
+
       setAlertStatus(AlertStatus.Success);
       setSnackbarMessage(
         `Request '${action}' successfully updated to status '${nextStatus}'`
       );
       setShowSnackbar(true);
+      refreshData();
       refreshData();
     } catch (error) {
       console.error(`Error performing action '${action}':`, error);
@@ -339,32 +279,6 @@
 
   const handleFilterChange = (newFilters: TFilters) => {
     setFilters(newFilters);
-<<<<<<< HEAD
-    const filtered = actionRequests.filter((request) => {
-      const matchesDate =
-        (!newFilters.startDate ||
-          new Date(request.wfh_date) >= newFilters.startDate) &&
-        (!newFilters.endDate ||
-          new Date(request.wfh_date) <= newFilters.endDate);
-      const matchesStatus = [
-        ApprovalStatus.PendingApproval,
-        ApprovalStatus.PendingWithdrawal,
-      ].includes(request.current_approval_status);
-      const searchQuery = newFilters.searchQuery?.toLowerCase() || "";
-      const matchesSearchQuery =
-        !searchQuery ||
-        request.reason_description.toLowerCase().includes(searchQuery) ||
-        request.wfh_type.toLowerCase().includes(searchQuery) ||
-        request.wfh_date.includes(searchQuery) ||
-        request.requester_staff_id.toString().includes(searchQuery) ||
-        (request.requester_name &&
-          request.requester_name.toLowerCase().includes(searchQuery));
-      return matchesDate && matchesStatus && matchesSearchQuery;
-    });
-    setFilteredRequests(filtered);
-    console.log("Filtered Requests:", filtered);
-=======
->>>>>>> 21d57614
   };
 
   const handleViewDocuments = (docs: string[]) => {
@@ -388,13 +302,8 @@
   return (
     <>
       <Filters
-<<<<<<< HEAD
-        onApplyFilters={handleApplyFilters}
-        onClearFilters={() => setFilteredRequests(actionRequests)}
-=======
         onApplyFilters={(newFilters) => handleFilterChange(newFilters)}
         onClearFilters={(newFilters) => handleFilterChange(newFilters)}
->>>>>>> 21d57614
       />
 
       <Typography variant="h4" gutterBottom align="left" sx={{ marginTop: 4 }}>
@@ -419,22 +328,14 @@
             </TableRow>
           </TableHead>
           <TableBody>
-<<<<<<< HEAD
-            {filteredRequests.length === 0 ? (
-=======
             {actionRequests.length === 0 ? (
->>>>>>> 21d57614
               <TableRow>
                 <TableCell colSpan={7} align="center">
                   No pending requests
                 </TableCell>
               </TableRow>
             ) : (
-<<<<<<< HEAD
-              filteredRequests.map((arrangement) => (
-=======
               actionRequests.map((arrangement) => (
->>>>>>> 21d57614
                 <ArrangementRow
                   key={arrangement.arrangement_id}
                   arrangement={arrangement}

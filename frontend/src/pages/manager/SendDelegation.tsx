--- conflicted
+++ resolved
@@ -114,12 +114,7 @@
       );
       return;
     }
-<<<<<<< HEAD
-
-    // Proceed with sending delegation if validation passes
-=======
-  
->>>>>>> 580f391e
+
     setLoading(true);
     try {
       const response = await axios.post(`${BACKEND_URL}/employees/manager/delegate/${userId}`, null, {
@@ -127,22 +122,7 @@
           delegate_manager_id: selectedPeer,
         },
       });
-<<<<<<< HEAD
-
-      setDelegationLogs((prevLogs) => [
-        ...prevLogs,
-        {
-          manager_id: response.data.manager_id,
-          delegate_manager_id: response.data.delegate_manager_id,
-          delegate_manager_name: peers.find((peer) => peer.staff_id === selectedPeer)?.name || "Unknown",
-          date_of_delegation: response.data.date_of_delegation,
-          status_of_delegation: response.data.status_of_delegation,
-        },
-      ]);
-
-=======
-  
->>>>>>> 580f391e
+
       handleSnackbar(AlertStatus.Success, 'Request to delegate peer manager sent');
       setOpenModal(false);
       await fetchDelegationLogs(); // Refresh data after sending delegation
@@ -153,10 +133,6 @@
       setLoading(false);
     }
   };
-<<<<<<< HEAD
-
-=======
->>>>>>> 580f391e
 
   const handleCancelDelegation = async (delegateManagerId: number) => {
     setLoading(true);
@@ -205,17 +181,10 @@
         </Box>
       ) : (
         <>
-<<<<<<< HEAD
           <Box
             display="flex"
             alignItems="center"
             justifyContent="space-between"
-=======
-          <Box 
-            display="flex" 
-            alignItems="center" 
-            justifyContent="space-between" 
->>>>>>> 580f391e
             sx={{ my: 4, gap: 2, p: 2, borderRadius: 1, bgcolor: '#EDEDED' }}
           >
             <Box display="flex" alignItems="center" gap={2}>
@@ -237,18 +206,11 @@
                   : ""
               }
             >
-<<<<<<< HEAD
               <span>
                 <Button
                   variant="outlined"
                   color="primary"
                   data-cy="Delegate-A-Manager"
-=======
-              <span> 
-                <Button
-                  variant="outlined"
-                  color="primary"
->>>>>>> 580f391e
                   onClick={handleOpenModal}
                   disabled={hasPendingOrActiveDelegation}
                 >
@@ -257,8 +219,6 @@
               </span>
             </Tooltip>
           </Box>
-<<<<<<< HEAD
-
 
           <Typography variant="h6">Sent Delegations</Typography>
           <Dialog open={openModal} onClose={handleCloseModal}>
@@ -301,49 +261,6 @@
             snackbarMessage={snackbar.snackbarMessage}
           />
 
-          {/* Sent Delegations Table */}
-=======
-
-          <Typography variant="h6">Sent Delegations</Typography>
-          <Dialog open={openModal} onClose={handleCloseModal}>
-            <DialogTitle>Delegate a Peer for Manager Responsibilities</DialogTitle>
-            <DialogContent>
-              <FormControl fullWidth sx={{ my: 2 }}>
-                <InputLabel id="select-peer-label">Select Manager</InputLabel>
-                <Select
-                  labelId="select-peer-label"
-                  label="Select Manager"
-                  value={selectedPeer}
-                  onChange={handlePeerSelect}
-                >
-                  {peers.map((peer) => (
-                    <MenuItem key={peer.staff_id} value={peer.staff_id}>
-                      {peer.name}
-                    </MenuItem>
-                  ))}
-                </Select>
-              </FormControl>
-            </DialogContent>
-            <DialogActions sx={{ m: 2 }}>
-              <Button onClick={handleCloseModal} color="secondary">Cancel</Button>
-              <Button
-                variant="contained"
-                color="primary"
-                onClick={handleDelegate}
-              >
-                Delegate Manager
-              </Button>
-            </DialogActions>
-          </Dialog>
-
-          <SnackBarComponent
-            showSnackbar={snackbar.showSnackbar}
-            handleCloseSnackBar={handleCloseSnackBar}
-            alertStatus={snackbar.alertStatus}
-            snackbarMessage={snackbar.snackbarMessage}
-          />
-
->>>>>>> 580f391e
           <TableContainer component={Paper} sx={{ marginTop: 3, textAlign: "center" }}>
             <Table>
               <TableHead>
@@ -375,17 +292,10 @@
                             log.status_of_delegation === DelegationStatus.Accepted
                               ? "success"
                               : log.status_of_delegation === DelegationStatus.Rejected
-<<<<<<< HEAD
                                 ? "error"
                                 : log.status_of_delegation === DelegationStatus.Pending
                                   ? "warning"
                                   : "default"
-=======
-                              ? "error"
-                              : log.status_of_delegation === DelegationStatus.Pending
-                              ? "warning"
-                              : "default"
->>>>>>> 580f391e
                           }
                         />
                       </TableCell>
@@ -407,7 +317,7 @@
           </TableContainer>
         </>
       )}
-    </Container>
+    </Container >
   );
 };
 

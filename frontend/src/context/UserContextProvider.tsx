--- conflicted
+++ resolved
@@ -49,19 +49,6 @@
   };
 
   useEffect(() => {
-<<<<<<< HEAD
-    // try {
-    //   const accessToken = localStorage.getItem(AUTH_LOCAL_STORAGE_KEYS.JWT);
-    //   const userData = getUserInfoFromLocalStorage();
-
-    //   axios.defaults.headers.common.Authorization = `Bearer ${accessToken}`;
-    //   if (userData) {
-    //     setUser(userData);
-    //   }
-    // } catch {
-    //   setUser(undefined);
-    // }
-=======
     try {
       const accessToken = localStorage.getItem(AUTH_LOCAL_STORAGE_KEYS.JWT);
 
@@ -74,7 +61,6 @@
     } catch {
       setUser(undefined);
     }
->>>>>>> 28496b9d
   }, []);
 
   return (

--- conflicted
+++ resolved
@@ -24,19 +24,6 @@
   searchQuery: string;
 };
 interface FiltersProps {
-<<<<<<< HEAD
-  onApplyFilters: (filters: {
-    startDate: Date | null;
-    endDate: Date | null;
-    department: string[];
-    status: ApprovalStatus[];
-    searchQuery: string;
-    workStatus: string[];
-  }) => void;
-  onClearFilters: () => void;
-  onSearchChange?: (searchQuery: string) => void;
-  experimentalFlag?: boolean;
-=======
   onApplyFilters: (filters: TFilters) => void;
   onClearFilters: ({
     startDate,
@@ -44,53 +31,16 @@
     workStatus,
     searchQuery,
   }: TFilters) => void;
->>>>>>> 21d57614
 }
 
 export const Filters: React.FC<FiltersProps> = ({
   onApplyFilters,
   onClearFilters,
-<<<<<<< HEAD
-  onSearchChange,
-  experimentalFlag = false,
-=======
->>>>>>> 21d57614
 }) => {
   const [startDate, setStartDate] = useState<Date | null>(null);
   const [endDate, setEndDate] = useState<Date | null>(null);
   const [workStatus, setWorkStatus] = useState<ApprovalStatus[]>([]);
   const [searchQuery, setSearchQuery] = useState("");
-
-<<<<<<< HEAD
-  if (experimentalFlag) {
-    console.log("Experimental flag is enabled");
-    useEffect(() => {
-      onSearchChange?.(searchQuery);
-    }, [searchQuery]);
-  } else {
-    // Update filters dynamically on search query change
-    useEffect(() => {
-      onApplyFilters({
-        startDate,
-        endDate,
-        department,
-        status,
-        searchQuery,
-        workStatus,
-      });
-    }, [searchQuery]); // Trigger filtering when searchQuery changes
-  }
-=======
-  // Update filters dynamically on search query change
-  useEffect(() => {
-    onApplyFilters({
-      startDate,
-      endDate,
-      workStatus,
-      searchQuery,
-    });
-  }, [searchQuery]); // Trigger filtering when searchQuery changes
->>>>>>> 21d57614
 
   const handleApplyFilters = () => {
     onApplyFilters({
@@ -194,30 +144,6 @@
           />
         </Box>
 
-<<<<<<< HEAD
-        {/* Department Filter */}
-        <FormControl size="small" sx={{ minWidth: 150 }}>
-          <InputLabel>Department</InputLabel>
-          <Select
-            multiple
-            value={department}
-            onChange={(e) => setDepartment(e.target.value as string[])}
-            input={<OutlinedInput label="Department" />}
-            renderValue={(selected) => selected.join(", ")}
-          >
-            <MenuItem value="Sales">Sales</MenuItem>
-            <MenuItem value="Consultancy">Consultancy</MenuItem>
-            <MenuItem value="Systems Solutioning">Systems Solutioning</MenuItem>
-            <MenuItem value="Engineering Operation">
-              Engineering Operation
-            </MenuItem>
-            <MenuItem value="HR and Admin">HR and Admin</MenuItem>
-            <MenuItem value="Finance and IT">Finance and IT</MenuItem>
-          </Select>
-        </FormControl>
-
-=======
->>>>>>> 21d57614
         {/* Status Filter */}
         <FormControl size="small" sx={{ minWidth: 150 }}>
           <InputLabel>Status</InputLabel>
@@ -232,7 +158,9 @@
               <MenuItem key={statusKey} value={statusKey}>
                 <Checkbox checked={status.includes(statusKey)} />
                 <ListItemText
+                 
                   primary={statusKey.replace(/^\w/, (c) => c.toUpperCase())}
+               
                 />
               </MenuItem>
             ))}
@@ -242,9 +170,13 @@
         {/* Apply and Clear Filters Buttons */}
         <Box display="flex" gap={1}>
           <Button
+           
             variant="contained"
+           
             color="primary"
+           
             onClick={handleApplyFilters}
+          
           >
             Apply Filters
           </Button>

--- conflicted
+++ resolved
@@ -150,28 +150,6 @@
           />
         </Box>
 
-<<<<<<< HEAD
-        {/* Department Filter */}
-        <FormControl size="small" sx={{ minWidth: 150 }} data-cy="department-select"> {/* Added data-cy for department select */}
-          <InputLabel>Department</InputLabel>
-          <Select
-            multiple
-            value={department}
-            onChange={(e) => setDepartment(e.target.value as string[])}
-            input={<OutlinedInput label="Department" />}
-            renderValue={(selected) => selected.join(", ")}
-          >
-            <MenuItem value="Sales">Sales</MenuItem>
-            <MenuItem value="Consultancy">Consultancy</MenuItem>
-            <MenuItem value="Systems Solutioning">Systems Solutioning</MenuItem>
-            <MenuItem value="Engineering Operation">Engineering Operation</MenuItem>
-            <MenuItem value="HR and Admin">HR and Admin</MenuItem>
-            <MenuItem value="Finance and IT">Finance and IT</MenuItem>
-          </Select>
-        </FormControl>
-
-=======
->>>>>>> 3bb3bc14
         {/* Status Filter */}
         <FormControl size="small" sx={{ minWidth: 150 }} data-cy="status-select"> {/* Added data-cy for status select */}
           <InputLabel>Status</InputLabel>
@@ -199,10 +177,7 @@
             variant="contained"
             color="primary"
             onClick={handleApplyFilters}
-<<<<<<< HEAD
             data-cy="apply-filters" // Added data-cy for apply filters button
-=======
->>>>>>> 3bb3bc14
           >
             Apply Filters
           </Button>
@@ -210,10 +185,7 @@
             variant="outlined"
             color="secondary"
             onClick={handleClearFilters}
-<<<<<<< HEAD
             data-cy="clear-filters" // Added data-cy for clear filters button
-=======
->>>>>>> 3bb3bc14
           >
             Clear Filters
           </Button>

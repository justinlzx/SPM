from datetime import datetime, timedelta
from math import ceil
from typing import Dict, List, Literal

import boto3
from dateutil.relativedelta import relativedelta
from fastapi import File, HTTPException
from sqlalchemy.orm import Session
from src.arrangements.utils import delete_file, upload_file
from src.employees.crud import get_employee_by_staff_id
from src.employees.models import LatestArrangement
from src.notifications.email_notifications import fetch_manager_info

from .. import utils
from ..employees import exceptions as employee_exceptions
from ..employees import models as employee_models
from ..employees import services as employee_services

# from src.employees.schemas import EmployeeBase
from ..logger import logger
from . import crud, exceptions, models
from .models import LatestArrangement
from .schemas import (
    ArrangementCreate,
    ArrangementCreateResponse,
    ArrangementCreateWithFile,
    ArrangementResponse,
    ArrangementUpdate,
    ManagerPendingRequestResponse,
    ManagerPendingRequests,
)
from .utils import create_presigned_url

STATUS = {
    "approve": "approved",
    "reject": "rejected",
    "withdraw": "pending withdrawal",
    "allow withdraw": "withdrawn",
    "cancel": "cancelled",
}


def get_approving_officer(arrangement: LatestArrangement):
    """Returns the delegate approving officer if present, otherwise the original approving
    officer."""
    if arrangement.delegate_approving_officer:
        return arrangement.delegate_approving_officer_info
    return arrangement.approving_officer_info


def get_arrangement_by_id(db: Session, arrangement_id: int) -> ArrangementResponse:
    arrangement: LatestArrangement = crud.get_arrangement_by_id(db, arrangement_id)

    if not arrangement:
        raise exceptions.ArrangementNotFoundException(arrangement_id)

    arrangements_schema: ArrangementResponse = utils.convert_model_to_pydantic_schema(
        [arrangement], ArrangementResponse
    )

    return arrangements_schema[0]


def get_personal_arrangements_by_filter(
    db: Session, staff_id: int, current_approval_status: List[str]
) -> List[ArrangementResponse]:

    arrangements: List[models.LatestArrangement] = crud.get_arrangements_by_filter(
        db, staff_id, current_approval_status
    )
    arrangements_schema: List[ArrangementResponse] = utils.convert_model_to_pydantic_schema(
        arrangements, ArrangementResponse
    )

    return arrangements_schema


def get_subordinates_arrangements(
    db: Session,
    manager_id: int,
    current_approval_status: List[str],
    name: str = None,
    start_date: datetime = None,
    end_date: datetime = None,
<<<<<<< HEAD
    wfh_type: str = None,
    items_per_page: int = 10,
    page_num: int = 1,
=======
    wfh_type=None,
    reason=None,
    items_per_page=10,
    page_num=1,
>>>>>>> 287fb6d7
) -> List[ManagerPendingRequestResponse]:

    # Check if the employee is a manager
    employees_under_manager: List[employee_models.Employee] = (
        employee_services.get_subordinates_by_manager_id(db, manager_id)
    )

    if not employees_under_manager:
        raise employee_exceptions.ManagerWithIDNotFoundException(manager_id)

    employees_under_manager_ids = [employee.staff_id for employee in employees_under_manager]

    arrangements = crud.get_arrangements_by_staff_ids(
        db,
        employees_under_manager_ids,
        current_approval_status,
        name,
        wfh_type,
        start_date,
        end_date,
        reason,
    )

    arrangements_schema: List[ArrangementCreateResponse] = utils.convert_model_to_pydantic_schema(
        arrangements, ArrangementCreateResponse
    )

    # get presigned url for each supporting document in each arrangement
    arrangements_schema = [
        ArrangementCreateResponse(
            **{
                **arrangement.model_dump(),
                "supporting_doc_1": (
                    create_presigned_url(arrangement.supporting_doc_1)
                    if arrangement.supporting_doc_1
                    else None
                ),
                "supporting_doc_2": (
                    create_presigned_url(arrangement.supporting_doc_2)
                    if arrangement.supporting_doc_2
                    else None
                ),
                "supporting_doc_3": (
                    create_presigned_url(arrangement.supporting_doc_3)
                    if arrangement.supporting_doc_3
                    else None
                ),
            }
        )
        for arrangement in arrangements_schema
    ]
    arrangements_by_date: List[ManagerPendingRequests] = group_arrangements_by_date(
        arrangements_schema
    )

    # pagination logic
    total_count = len(arrangements_by_date)
    total_pages = ceil(total_count / items_per_page)

    # slice the list based on page number and items per page
    arrangements_by_date = arrangements_by_date[
        (page_num - 1) * items_per_page : page_num * items_per_page
    ]

    return arrangements_by_date, {
        "total_count": total_count,
        "page_size": items_per_page,
        "page_num": page_num,
        "total_pages": total_pages,
    }


def group_arrangements_by_date(
    arrangements_schema: List[ArrangementCreateResponse],
) -> List[ManagerPendingRequests]:
    arrangements_dict = {}

    for arrangement in arrangements_schema:
        wfh_date = arrangement.wfh_date
        if wfh_date not in arrangements_dict:
            arrangements_dict[str(wfh_date)] = []

        arrangements_dict[wfh_date].append(arrangement)

    result = []
    for date, val in arrangements_dict.items():
        result.append(ManagerPendingRequests(date=date, pending_arrangements=val))

    return result


def group_arrangements_by_employee(
    arrangements_schema: List[ArrangementCreateResponse],
) -> List[ManagerPendingRequests]:
    """
    The function `group_arrangements_by_employee` organizes a list of arrangements by employee, creating
    a list of ManagerPendingRequests objects for each employee with their corresponding arrangements.

    :param arrangements_schema: `arrangements_schema` is a list of `ArrangementCreateResponse` objects
    :type arrangements_schema: List[ArrangementCreateResponse]
    :return: A list of `ManagerPendingRequests` objects, where each object contains information about an
    employee and their pending arrangements.
    """

    arrangements_dict = {}

    for arrangement in arrangements_schema:
        staff_id = arrangement.staff_id
        if staff_id not in arrangements_dict:
            arrangements_dict[staff_id] = []

        arrangements_dict[staff_id].append(arrangement)

    result = []
    for _, val in arrangements_dict.items():
        result.append(
            ManagerPendingRequests(employee=val[0].requester_info, pending_arrangements=val)
        )

    return result


def get_team_arrangements(
    db: Session,
    staff_id: int,
<<<<<<< HEAD
    current_approval_status: List[str],
    name: str = None,
    wfh_type: str = None,
    start_date: datetime = None,
    end_date: datetime = None,
    items_per_page: int = 10,
    page_num: int = 1,
=======
    current_approval_status: List[
        Literal[
            "pending approval",
            "pending withdrawal",
            "approved",
            "rejected",
            "cancelled",
            "withdrawn",
        ]
    ] = None,
    name: str = None,
    wfh_type: Literal["full", "am", "pm"] = None,
    start_date: datetime = None,
    end_date: datetime = None,
    reason: str = None,
>>>>>>> 287fb6d7
) -> Dict[str, List[ArrangementResponse]]:

    arrangements: Dict[str, List[ArrangementResponse]] = {}

    # Get arrangements of peer employees
    # TODO: Exception handling and testing
    peer_employees: List[employee_models.Employee] = employee_services.get_peers_by_staff_id(
        db, staff_id
    )
    peer_arrangements: List[models.LatestArrangement] = crud.get_arrangements_by_staff_ids(
        db,
        [peer.staff_id for peer in peer_employees],
        current_approval_status,
        name,
        wfh_type,
        start_date,
        end_date,
<<<<<<< HEAD
=======
        reason,
>>>>>>> 287fb6d7
    )
    peer_arrangements: List[ArrangementResponse] = utils.convert_model_to_pydantic_schema(
        peer_arrangements, ArrangementResponse
    )

    arrangements["peers"] = peer_arrangements

    try:
        # If employee is manager, get arrangements of subordinates
<<<<<<< HEAD
        subordinates_arrangements: List[ManagerPendingRequestResponse] = (
            get_subordinates_arrangements(
                db,
                staff_id,
                current_approval_status,
                name,
                start_date,
                end_date,
                wfh_type,
                items_per_page,
                page_num,
            )
=======
        subordinates_arrangements: List[ManagerPendingRequests] = get_subordinates_arrangements(
            db, staff_id, current_approval_status
>>>>>>> 287fb6d7
        )

        arrangements["subordinates"] = subordinates_arrangements
    except employee_exceptions.ManagerWithIDNotFoundException:
        pass
    return arrangements


async def create_arrangements_from_request(
    db: Session,
    wfh_request: ArrangementCreate,
    supporting_docs: List[File] = File(None),
) -> List[ArrangementCreateResponse]:

    s3_client = boto3.client("s3")
    file_paths = []
    created_arrangements = []

    try:
        wfh_request = ArrangementCreateWithFile.model_validate(wfh_request)

        # Auto Approve Jack Sim's requests

        if wfh_request.staff_id == 130002:
            wfh_request.current_approval_status = "approved"

        # Fetch employee (staff) information
        staff = get_employee_by_staff_id(db, wfh_request.staff_id)
        if not staff:
            raise HTTPException(status_code=404, detail="Employee not found")

        # Fetch manager info using the helper function from notifications
        manager_info = await fetch_manager_info(wfh_request.staff_id)
        manager = None

        # Only fetch manager if manager_id is not null
        if (
            manager_info
            and manager_info["manager_id"] is not None
            and manager_info["manager_id"] != wfh_request.staff_id
        ):
            manager = get_employee_by_staff_id(db, manager_info["manager_id"])

        wfh_request.approving_officer = manager.staff_id if manager else None
        # Upload supporting documents to S3 bucket
        for file in supporting_docs:
            response = await upload_file(
                wfh_request.staff_id,
                str(wfh_request.update_datetime),
                file,
                s3_client,
            )

            if not response:
                raise Exception(f"Failed to upload supporting document: {file}")

            file_paths.append(response["file_url"])

        wfh_request.supporting_doc_1 = file_paths[0] if file_paths else None
        wfh_request.supporting_doc_2 = file_paths[1] if len(file_paths) > 1 else None
        wfh_request.supporting_doc_3 = file_paths[2] if len(file_paths) > 2 else None

        arrangements: List[ArrangementCreateWithFile] = []

        if wfh_request.is_recurring:
            batch: models.RecurringRequest = crud.create_recurring_request(db, wfh_request)
            arrangements: List[ArrangementCreateWithFile] = expand_recurring_arrangement(
                wfh_request, batch.batch_id
            )
        else:
            arrangements.append(wfh_request)

        arrangements_model: List[models.LatestArrangement] = [
            utils.fit_schema_to_model(arrangement, models.LatestArrangement)
            for arrangement in arrangements
        ]

        created_arrangements: List[models.LatestArrangement] = crud.create_arrangements(
            db, arrangements_model
        )

        # Convert to Pydantic schema
        created_arrangements_schema: List[ArrangementCreateResponse] = (
            utils.convert_model_to_pydantic_schema(created_arrangements, ArrangementCreateResponse)
        )

        return created_arrangements_schema

    except Exception as upload_error:
        # If any error occurs, delete uploaded files from S3
        logger.info(f"Deleting files due to error: {str(upload_error)}")
        if file_paths:
            for path in file_paths:
                try:
                    await delete_file(path, s3_client)
                except Exception as e:
                    # Log deletion error, but do not raise to avoid overriding the main exception
                    logger.info(f"Error deleting file {path} from S3: {str(e)}")
        raise HTTPException(
            status_code=500,
            detail=f"Error uploading files: {str(upload_error)}",
        )


def expand_recurring_arrangement(
    wfh_request: ArrangementCreateWithFile, batch_id: int
) -> List[ArrangementCreateWithFile]:
    arrangements_list: List[ArrangementCreateWithFile] = []

    for i in range(wfh_request.recurring_occurrences):
        arrangement_copy: ArrangementCreateWithFile = wfh_request.model_copy()

        if wfh_request.recurring_frequency_unit == "week":
            arrangement_copy.wfh_date = (
                datetime.strptime(wfh_request.wfh_date, "%Y-%m-%d")
                + timedelta(weeks=i * wfh_request.recurring_frequency_number)
            ).strftime("%Y-%m-%d")
        elif wfh_request.recurring_frequency_unit == "month":
            arrangement_copy.wfh_date = (
                datetime.strptime(wfh_request.wfh_date, "%Y-%m-%d")
                + relativedelta(months=i * wfh_request.recurring_frequency_number)
            ).strftime("%Y-%m-%d")

        arrangement_copy.batch_id = batch_id
        # Auto Approve Jack Sim's requests
        if arrangement_copy.staff_id == 130002:
            arrangement_copy.current_approval_status = "approved"

        arrangements_list.append(arrangement_copy)

    return arrangements_list


# def expand_recurring_arrangement(
#     wfh_request: ArrangementCreateWithFile, batch_id: int
# ) -> List[ArrangementCreateWithFile]:
#     arrangements_list: List[ArrangementCreateWithFile] = []

#     for i in range(wfh_request.recurring_occurrences):
#         arrangement_copy: ArrangementCreateWithFile = wfh_request.model_copy()

#         if wfh_request.recurring_frequency_unit == "week":
#             arrangement_copy.wfh_date = (
#                 datetime.strptime(wfh_request.wfh_date, "%Y-%m-%d")
#                 + timedelta(weeks=i * wfh_request.recurring_frequency_number)
#             ).strftime("%Y-%m-%d")
#         else:
#             arrangement_copy.wfh_date = (
#                 datetime.strptime(wfh_request.wfh_date, "%Y-%m-%d")
#                 + timedelta(days=i * wfh_request.recurring_frequency_number * 7)
#             ).strftime("%Y-%m-%d")

#         arrangement_copy.batch_id = batch_id

#         # Auto Approve Jack Sim's requests
#         if arrangement_copy.staff_id == 130002:
#             arrangement_copy.current_approval_status = "approved"

#         arrangements_list.append(arrangement_copy)

#     return arrangements_list


# def update_arrangement_approval_status(
#     db: Session, wfh_update: ArrangementUpdate
# ) -> ArrangementUpdate:

#     # TODO: Check that the approving officer is the manager of the employee

#     wfh_update.reason_description = (
#         "[DEFAULT] Approved by Manager"
#         if wfh_update.reason_description is None
#         else wfh_update.reason_description
#     )

#     arrangement: models.LatestArrangement = crud.get_arrangement_by_id(
#         db, wfh_update.arrangement_id
#     )

#     if not arrangement:
#         raise exceptions.ArrangementNotFoundError(wfh_update.arrangement_id)

#     # TODO: Add logic for raising ArrangementActionNotAllowed exceptions based on the current status

#     arrangement.current_approval_status = STATUS.get(wfh_update.action)
#     arrangement.approving_officer = wfh_update.approving_officer
#     arrangement.reason_description = wfh_update.reason_description

#     arrangement: models.LatestArrangement = crud.update_arrangement_approval_status(
#         db, arrangement, wfh_update.action
#     )

#     arrangement_schema = ArrangementUpdate(**arrangement.__dict__, action=wfh_update.action)

#     return arrangement_schema


def update_arrangement_approval_status(
    db: Session, wfh_update: ArrangementUpdate
) -> ArrangementUpdate:
    # TODO: Check that the approving officer is the manager of the employee

    # Set default reason description if not provided
    if wfh_update.reason_description is None:
        wfh_update.reason_description = ""

    # Fetch the arrangement
    arrangement: models.LatestArrangement = crud.get_arrangement_by_id(
        db, wfh_update.arrangement_id
    )

    if not arrangement:
        raise exceptions.ArrangementNotFoundException(wfh_update.arrangement_id)

    # TODO: Add logic for raising ArrangementActionNotAllowed exceptions based on the current status
    # For example:
    # if arrangement.current_approval_status == "approved" and wfh_update.action != "cancel":
    #     raise exceptions.ArrangementActionNotAllowed(f"Cannot {wfh_update.action} an already approved arrangement")

    # Update arrangement fields
    new_status = STATUS.get(wfh_update.action)
    if new_status is None:
        raise ValueError(f"Invalid action: {wfh_update.action}")

    arrangement.current_approval_status = new_status
    arrangement.approving_officer = wfh_update.approving_officer
    arrangement.reason_description = wfh_update.reason_description
    # Update the arrangement in the database

    updated_arrangement: models.LatestArrangement = crud.update_arrangement_approval_status(
        db, arrangement, wfh_update.action
    )

    # Create and return the ArrangementUpdate schema
    arrangement_schema = ArrangementUpdate(
        arrangement_id=updated_arrangement.arrangement_id,
        action=wfh_update.action,
        approving_officer=updated_arrangement.approving_officer,
        reason_description=updated_arrangement.reason_description,
        current_approval_status=updated_arrangement.current_approval_status,
    )
    logger.info(
        f"Arrangement {arrangement.arrangement_id} updated successfully. Status: {arrangement.current_approval_status}"
    )

    return arrangement_schema<|MERGE_RESOLUTION|>--- conflicted
+++ resolved
@@ -82,16 +82,10 @@
     name: str = None,
     start_date: datetime = None,
     end_date: datetime = None,
-<<<<<<< HEAD
     wfh_type: str = None,
+    reason: str = None,
     items_per_page: int = 10,
     page_num: int = 1,
-=======
-    wfh_type=None,
-    reason=None,
-    items_per_page=10,
-    page_num=1,
->>>>>>> 287fb6d7
 ) -> List[ManagerPendingRequestResponse]:
 
     # Check if the employee is a manager
@@ -217,15 +211,6 @@
 def get_team_arrangements(
     db: Session,
     staff_id: int,
-<<<<<<< HEAD
-    current_approval_status: List[str],
-    name: str = None,
-    wfh_type: str = None,
-    start_date: datetime = None,
-    end_date: datetime = None,
-    items_per_page: int = 10,
-    page_num: int = 1,
-=======
     current_approval_status: List[
         Literal[
             "pending approval",
@@ -241,7 +226,8 @@
     start_date: datetime = None,
     end_date: datetime = None,
     reason: str = None,
->>>>>>> 287fb6d7
+    items_per_page: int = 10,
+    page_num: int = 1,
 ) -> Dict[str, List[ArrangementResponse]]:
 
     arrangements: Dict[str, List[ArrangementResponse]] = {}
@@ -259,10 +245,7 @@
         wfh_type,
         start_date,
         end_date,
-<<<<<<< HEAD
-=======
         reason,
->>>>>>> 287fb6d7
     )
     peer_arrangements: List[ArrangementResponse] = utils.convert_model_to_pydantic_schema(
         peer_arrangements, ArrangementResponse
@@ -272,7 +255,6 @@
 
     try:
         # If employee is manager, get arrangements of subordinates
-<<<<<<< HEAD
         subordinates_arrangements: List[ManagerPendingRequestResponse] = (
             get_subordinates_arrangements(
                 db,
@@ -285,10 +267,6 @@
                 items_per_page,
                 page_num,
             )
-=======
-        subordinates_arrangements: List[ManagerPendingRequests] = get_subordinates_arrangements(
-            db, staff_id, current_approval_status
->>>>>>> 287fb6d7
         )
 
         arrangements["subordinates"] = subordinates_arrangements

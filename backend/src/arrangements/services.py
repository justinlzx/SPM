--- conflicted
+++ resolved
@@ -81,15 +81,10 @@
     arrangements = crud.get_arrangements_by_staff_ids(
         db, employees_under_manager_ids, current_approval_status
     )
-<<<<<<< HEAD
+
     arrangements_schema: List[ArrangementCreateResponse] = (
         utils.convert_model_to_pydantic_schema(arrangements, ArrangementCreateResponse)
-=======
-
-    arrangements_schema: List[ArrangementResponse] = utils.convert_model_to_pydantic_schema(
-        arrangements, ArrangementResponse
->>>>>>> fcaff9be
-    )
+
 
     # get presigned url for each supporting document in each arrangement
     arrangements_schema = [
@@ -397,14 +392,9 @@
     arrangement.approving_officer = wfh_update.approving_officer
     arrangement.reason_description = wfh_update.reason_description
     # Update the arrangement in the database
-<<<<<<< HEAD
-    updated_arrangement: models.LatestArrangement = (
-        crud.update_arrangement_approval_status(db, arrangement, wfh_update.action)
-=======
+
     updated_arrangement: models.LatestArrangement = crud.update_arrangement_approval_status(
         db, arrangement, wfh_update.action
->>>>>>> fcaff9be
-    )
 
     # Create and return the ArrangementUpdate schema
     arrangement_schema = ArrangementUpdate(
@@ -413,13 +403,10 @@
         approving_officer=updated_arrangement.approving_officer,
         reason_description=updated_arrangement.reason_description,
         current_approval_status=updated_arrangement.current_approval_status,
-<<<<<<< HEAD
-    )
-
+
+    )
     logger.info(
         f"Arrangement {arrangement.arrangement_id} updated successfully. Status: {arrangement.current_approval_status}"
-=======
->>>>>>> fcaff9be
-    )
+
 
     return arrangement_schema
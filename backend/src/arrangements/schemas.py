--- conflicted
+++ resolved
@@ -19,6 +19,7 @@
         ...,
         title="Date of an adhoc WFH request or the start date of a recurring WFH request",
     )
+
     wfh_type: Literal["full", "am", "pm"] = Field(..., title="Type of WFH arrangement")
 
 
@@ -37,14 +38,11 @@
                 )
         return v
 
-<<<<<<< HEAD
-=======
     approving_officer: Optional[int] = Field(
         ..., title="Staff ID of the approving officer"
     )
     reason_description: str = Field(..., title="Reason for requesting the WFH")
 
->>>>>>> f0d797da
     update_datetime: SkipJsonSchema[datetime] = Field(
         default_factory=datetime.now,
         exclude=True,
@@ -53,21 +51,24 @@
     current_approval_status: SkipJsonSchema[str] = Field(
         default="pending", exclude=True, title="Approval status of the request"
     )
-    reason_description: str = Field(..., title="Reason for requesting the WFH")
-    is_recurring: bool = Field(default=False, title="Flag to indicate if the request is recurring")
-    recurring_end_date: str = Field(default=None, title="End date of a recurring WFH request")
-    recurring_frequency_number: int = Field(
+    is_recurring: Optional[bool] = Field(
+        default=False, title="Flag to indicate if the request is recurring"
+    )
+    recurring_end_date: Optional[str] = Field(
+        default=None, title="End date of a recurring WFH request"
+    )
+    recurring_frequency_number: Optional[int] = Field(
         default=None, title="Numerical frequency of the recurring WFH request"
     )
-    recurring_frequency_unit: Literal["week", "month"] = Field(
+    recurring_frequency_unit: Optional[Literal["week", "month"]] = Field(
         default=None, title="Unit of the frequency of the recurring WFH request"
     )
-    recurring_occurrences: int = Field(
+    recurring_occurrences: Optional[int] = Field(
         default=None, title="Number of occurrences of the recurring WFH request"
     )
     batch_id: Optional[int] = Field(
         default=None, title="Unique identifier for the batch, if any"
-    )  # Allow None
+    )
 
     def model_dump(self, **kwargs):
         data = super().model_dump(**kwargs)
@@ -76,6 +77,28 @@
         data["current_approval_status"] = self.current_approval_status
         return data
 
+    class Config:
+        arbitrary_types_allowed = True
+
+
+class ArrangementCreateWithFile(ArrangementCreate):
+    supporting_doc_1: Optional[str] = Field(
+        default=None, title="URL of the first supporting document"
+    )
+    supporting_doc_2: Optional[str] = Field(
+        default=None, title="URL of the second supporting document"
+    )
+    supporting_doc_3: Optional[str] = Field(
+        default=None, title="URL of the third supporting document"
+    )
+
+    def model_dump(self, **kwargs):
+        data = super().model_dump(**kwargs)
+        # Include excluded fields in the dump
+        data["update_datetime"] = self.update_datetime
+        data["current_approval_status"] = self.current_approval_status
+        return data
+
 
 class ArrangementCreateResponse(ArrangementBase):
     arrangement_id: int = Field(..., title="Unique identifier for the arrangement")
@@ -95,11 +118,19 @@
     action: Literal["approve", "reject", "withdraw", "cancel"] = Field(
         exclude=True, title="Action to be taken on the WFH request"
     )
-    approving_officer: int = Field(exclude=True, title="Staff ID of the approving officer")
-    reason_description: Optional[str] = Field(None, title="Reason for the status update")
-    arrangement_id: SkipJsonSchema[int] = Field(None, title="Unique identifier for the arrangement")
+    approving_officer: int = Field(
+        exclude=True, title="Staff ID of the approving officer"
+    )
+    reason_description: Optional[str] = Field(
+        None, title="Reason for the status update"
+    )
+    arrangement_id: SkipJsonSchema[int] = Field(
+        None, title="Unique identifier for the arrangement"
+    )
     staff_id: SkipJsonSchema[int] = Field(
-        None, title="Staff ID of the employee who made the request", alias="requester_staff_id"
+        None,
+        title="Staff ID of the employee who made the request",
+        alias="requester_staff_id",
     )
     wfh_date: SkipJsonSchema[str] = Field(
         None,
@@ -134,6 +165,15 @@
     requester_info: Optional[employee_schemas.EmployeeBase] = Field(
         None, exclude=True, title="Information about the requester"
     )
+    supporting_doc_1: Optional[str] = Field(
+        None, title="URL of the first supporting document"
+    )
+    supporting_doc_2: Optional[str] = Field(
+        None, title="URL of the second supporting document"
+    )
+    supporting_doc_3: Optional[str] = Field(
+        None, title="URL of the third supporting document"
+    )
 
     class Config:
         from_attributes = True
@@ -143,12 +183,16 @@
     current_approval_status: Optional[
         List[Literal["pending", "approved", "rejected", "withdrawn"]]
     ] = Field([], title="Filter by the current approval status")
-    requester_staff_id: Optional[int] = Field(None, title="Filter by the staff ID of the requester")
+    requester_staff_id: Optional[int] = Field(
+        None, title="Filter by the staff ID of the requester"
+    )
 
 
 class ArrangementResponse(ArrangementBase):
     arrangement_id: int = Field(..., title="Unique identifier for the arrangement")
-    update_datetime: datetime = Field(exclude=True, title="Datetime of the arrangement update")
+    update_datetime: datetime = Field(
+        exclude=True, title="Datetime of the arrangement update"
+    )
     approval_status: Literal["pending", "approved", "rejected", "withdrawn"] = Field(
         ..., title="Current status of the WFH request", alias="current_approval_status"
     )

from datetime import date, datetime
from typing import List, Literal, Optional

from pydantic import BaseModel, Field, ValidationInfo, field_serializer, field_validator
from pydantic.json_schema import SkipJsonSchema

from ..base import BaseSchema
from ..employees import schemas as employee_schemas


class ArrangementBase(BaseSchema):
    @field_serializer("wfh_date")
    def serialize_wfh_date(self, wfh_date: date) -> str:
        return wfh_date.isoformat()

    staff_id: int = Field(
        ...,
        title="Staff ID of the employee who made the request",
        alias="requester_staff_id",
    )

    wfh_date: date = Field(
        ...,
        title="Date of an adhoc WFH request or the start date of a recurring WFH request",
    )

    wfh_type: Literal["full", "am", "pm"] = Field(..., title="Type of WFH arrangement")


class ArrangementCreate(ArrangementBase):
    @field_validator("recurring_frequency_number", "recurring_occurrences")
    def validate_recurring_fields(cls, v: str, info: ValidationInfo) -> str:
        if info.data.get("is_recurring"):
            if v is None or v == 0:
                field_name = (
                    "recurring_frequency_number"
                    if v == info.data.get("recurring_frequency_number")
                    else "recurring_occurrences"
                )
                raise ValueError(
                    f"When 'is_recurring' is True, '{field_name}' must have a non-zero value"
                )
        return v

    @field_serializer("update_datetime")
    def serialize_update_datetime(self, update_datetime: datetime) -> str:
        return update_datetime.isoformat()

    approving_officer: Optional[int] = Field(..., title="Staff ID of the approving officer")
    delegate_approving_officer: Optional[int] = Field(
<<<<<<< HEAD
        None, title="Staff ID of the delegate officer"
=======
        default=None, title="Staff ID of the delegate officer"
>>>>>>> 4903decd
    )
    reason_description: str = Field(..., title="Reason for requesting the WFH")

    update_datetime: SkipJsonSchema[datetime] = Field(
        default_factory=datetime.now,
        title="Datetime that the request was created",
    )
    current_approval_status: Literal[
        "pending approval", "pending withdrawal", "approved", "rejected", "cancelled", "withdrawn"
    ] = Field(default="pending approval", exclude=True, title="Approval status of the request")
    is_recurring: Optional[bool] = Field(
        default=False, title="Flag to indicate if the request is recurring"
    )
    recurring_end_date: Optional[str] = Field(
        default=None, title="End date of a recurring WFH request"
    )
    recurring_frequency_number: Optional[int] = Field(
        default=None, title="Numerical frequency of the recurring WFH request"
    )
    recurring_frequency_unit: Optional[Literal["week", "month"]] = Field(
        default=None, title="Unit of the frequency of the recurring WFH request"
    )
    recurring_occurrences: Optional[int] = Field(
        default=None, title="Number of occurrences of the recurring WFH request"
    )
    batch_id: Optional[int] = Field(default=None, title="Unique identifier for the batch, if any")

    def model_dump(self, **kwargs):
        data = super().model_dump(**kwargs)
        # Include excluded fields in the dump
        # data["update_datetime"] = self.update_datetime
        data["current_approval_status"] = self.current_approval_status
        return data

    class Config:
        arbitrary_types_allowed = True


class ArrangementCreateWithFile(ArrangementCreate):
    supporting_doc_1: Optional[str] = Field(
        default=None, title="URL of the first supporting document"
    )
    supporting_doc_2: Optional[str] = Field(
        default=None, title="URL of the second supporting document"
    )
    supporting_doc_3: Optional[str] = Field(
        default=None, title="URL of the third supporting document"
    )

    def model_dump(self, **kwargs):
        data = super().model_dump(**kwargs)
        # Include excluded fields in the dump
        # data["update_datetime"] = self.update_datetime
        data["current_approval_status"] = self.current_approval_status
        return data


class ArrangementCreateResponse(ArrangementCreateWithFile):
    arrangement_id: int
    requester_info: Optional[employee_schemas.EmployeeBase]
    approval_status: Literal[
        "pending approval", "pending withdrawal", "approved", "rejected", "withdrawn", "cancelled"
    ] = Field(..., title="Current status of the WFH request", alias="current_approval_status")


class ArrangementUpdate(ArrangementBase):
    action: Literal["approve", "reject", "withdraw", "allow withdraw", "cancel"] = Field(
        exclude=True, title="Action to be taken on the WFH request"
    )
    approving_officer: int = Field(exclude=True, title="Staff ID of the approving officer")
    reason_description: Optional[str] = Field(None, title="Reason for the status update")
    arrangement_id: SkipJsonSchema[int] = Field(None, title="Unique identifier for the arrangement")
    staff_id: SkipJsonSchema[int] = Field(
        None,
        title="Staff ID of the employee who made the request",
        alias="requester_staff_id",
    )
    wfh_date: SkipJsonSchema[str] = Field(
        None,
        title="Date of an adhoc WFH request or the start date of a recurring WFH request",
    )
    wfh_type: SkipJsonSchema[Literal["full", "am", "pm"]] = Field(
        None, title="Type of WFH arrangement"
    )
    batch_id: SkipJsonSchema[Optional[int]] = Field(
        None, title="Unique identifier for the batch, if any"
    )  # Allow None
    update_datetime: SkipJsonSchema[datetime] = Field(
        default_factory=datetime.now,
        exclude=True,
        title="Datetime that the arrangement was updated",
    )
    current_approval_status: SkipJsonSchema[str] = Field(
        None, title="Approval status of the request"
    )


class ArrangementLog(ArrangementBase):
    arrangement_id: int = Field(..., title="Unique identifier for the arrangement")
    update_datetime: datetime = Field(..., title="Datetime of the arrangement update")
    approval_status: Literal[
        "pending approval", "pending withdrawal", "approved", "rejected", "withdrawn", "cancelled"
    ] = Field(..., title="Current status of the WFH request")
    reason_description: str = Field(..., title="Reason for the status update")
    batch_id: Optional[int] = Field(
        None, title="Unique identifier for the batch, if any"
    )  # Allow None
    requester_info: Optional[employee_schemas.EmployeeBase] = Field(
        None, exclude=True, title="Information about the requester"
    )
    supporting_doc_1: Optional[str] = Field(None, title="URL of the first supporting document")
    supporting_doc_2: Optional[str] = Field(None, title="URL of the second supporting document")
    supporting_doc_3: Optional[str] = Field(None, title="URL of the third supporting document")

    class Config:
        from_attributes = True


class ArrangementQueryParams(BaseModel):
    current_approval_status: Optional[
        List[
            Literal[
                "pending approval",
                "pending withdrawal",
                "approved",
                "rejected",
                "withdrawn",
                "cancelled",
            ]
        ]
    ] = Field([], title="Filter by the current approval status")
    requester_staff_id: Optional[int] = Field(None, title="Filter by the staff ID of the requester")


class ArrangementResponse(ArrangementCreateWithFile):
    arrangement_id: int = Field(..., title="Unique identifier for the arrangement")
    approval_status: Literal[
        "pending approval", "pending withdrawal", "approved", "rejected", "withdrawn", "cancelled"
    ] = Field(..., title="Current status of the WFH request", alias="current_approval_status")
    approving_officer: Optional[int] = Field(
        None, title="Staff ID of the approving officer"
    )  # Allow None
    reason_description: str = Field(..., title="Reason for the status update")
    batch_id: Optional[int] = Field(
        None, title="Unique identifier for the batch, if any"
    )  # Allow None
    latest_log_id: int = Field(
        None, title="Unique identifier for the latest log entry"
    )  # Allow None
    requester_info: Optional[employee_schemas.EmployeeBase] = Field(
        None, title="Information about the requester"
    )

    class Config:
        arbitrary_types_allowed = True


# class ManagerPendingRequests(BaseModel):
#     employee: employee_schemas.EmployeeBase
#     pending_arrangements: List[ArrangementCreateResponse]


class ManagerPendingRequests(BaseModel):
    date: str
    pending_arrangements: List[ArrangementResponse]


class ManagerPendingRequestResponse(ManagerPendingRequests):
    pagination_meta: dict<|MERGE_RESOLUTION|>--- conflicted
+++ resolved
@@ -48,11 +48,7 @@
 
     approving_officer: Optional[int] = Field(..., title="Staff ID of the approving officer")
     delegate_approving_officer: Optional[int] = Field(
-<<<<<<< HEAD
-        None, title="Staff ID of the delegate officer"
-=======
         default=None, title="Staff ID of the delegate officer"
->>>>>>> 4903decd
     )
     reason_description: str = Field(..., title="Reason for requesting the WFH")
 

<<<<<<< HEAD
=======
import asyncio
>>>>>>> 580f391e
import os
from contextlib import asynccontextmanager
from venv import logger

<<<<<<< HEAD
=======
from apscheduler.schedulers.background import BackgroundScheduler
from apscheduler.triggers.cron import CronTrigger
>>>>>>> 580f391e
from dotenv import load_dotenv
from fastapi import FastAPI
from fastapi.middleware.cors import CORSMiddleware
from main import ENV

from .arrangements.commons import models as arrangement_models
from .arrangements.routes import router as arrangement_router
from .arrangements.services import auto_reject_old_requests
from .auth import models as auth_models
from .auth.routes import router as auth_router
from .database import engine
from .email.routes import router as email_router
from .employees import models as employee_models
from .employees.routes import router as employee_router
from .health.health import router as health_router
from .init_db import load_data

"""
Create a context manager to handle the lifespan of the FastAPI application
Code before the yield keyword is run before the application starts
Code after the yield keyword is run after the application stops
"""

load_dotenv()


@asynccontextmanager
async def lifespan(app: FastAPI):

    logger.info(f"App started in <{ENV}> mode")
    # Drop all tables
    arrangement_models.Base.metadata.drop_all(bind=engine)
    auth_models.Base.metadata.drop_all(bind=engine)
    employee_models.Base.metadata.drop_all(bind=engine)

    # Recreate all tables
    arrangement_models.Base.metadata.create_all(bind=engine)
    auth_models.Base.metadata.create_all(bind=engine)
    employee_models.Base.metadata.create_all(bind=engine)

    # Load employee data from CSV
    load_data.load_employee_data_from_csv("./src/init_db/employee.csv")

    # Load auth data from CSV
    load_data.load_auth_data_from_csv("./src/init_db/auth.csv")

    # Load arrangements data from CSV
    load_data.load_latest_arrangement_data_from_csv("./src/init_db/latest_arrangement.csv")

    # Startup: Initialize services before the application starts
    print("Starting scheduler...")
    scheduler = BackgroundScheduler()
    scheduler.add_job(
        lambda: asyncio.run(auto_reject_old_requests()),
        CronTrigger(hour=0, minute=0),  # Run every day at midnight
        id="auto_reject_job",
        replace_existing=True,
        misfire_grace_time=300,  # 5 minutes grace time
        max_instances=1,  # Ensure only one instance runs at a time
    )
    scheduler.start()

    yield

    # Shutdown: Clean up resources when the application is shutting down
    print("Stopping scheduler...")
    scheduler.shutdown(wait=False)

    # Drop all tables
    arrangement_models.Base.metadata.drop_all(bind=engine)
    auth_models.Base.metadata.drop_all(bind=engine)
    employee_models.Base.metadata.drop_all(bind=engine)


app = FastAPI(lifespan=lifespan)

origins = [
    "http://localhost",
    "http://localhost:3000",
    "http://localhost:3001",
    "http://localhost:3002",
    os.getenv("FRONTEND_URL", "localhost"),  # for docker networking
]

# Add CORS middleware to allow requests from the frontend
app.add_middleware(
    CORSMiddleware,
    allow_origins=origins,
    allow_credentials=True,
    allow_methods=["*"],
    allow_headers=["*"],
    expose_headers=["*"],
)


# Include the auth and user routes
app.include_router(auth_router, prefix="/auth", tags=["Authentication"])
# app.include_router(users_router, prefix="/users", tags=["Users"])
app.include_router(health_router, prefix="/health", tags=["Health"])
app.include_router(employee_router, prefix="/employees", tags=["Employees"])
app.include_router(email_router, prefix="/email", tags=["Email"])
app.include_router(arrangement_router, prefix="/arrangements", tags=["Arrangements"])<|MERGE_RESOLUTION|>--- conflicted
+++ resolved
@@ -1,16 +1,10 @@
-<<<<<<< HEAD
-=======
 import asyncio
->>>>>>> 580f391e
 import os
 from contextlib import asynccontextmanager
 from venv import logger
 
-<<<<<<< HEAD
-=======
 from apscheduler.schedulers.background import BackgroundScheduler
 from apscheduler.triggers.cron import CronTrigger
->>>>>>> 580f391e
 from dotenv import load_dotenv
 from fastapi import FastAPI
 from fastapi.middleware.cors import CORSMiddleware

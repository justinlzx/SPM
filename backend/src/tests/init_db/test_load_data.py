import pandas as pd
from src.init_db.load_data import (
<<<<<<< HEAD
    load_auth_data_from_csv,
    load_employee_data_from_csv,
    load_latest_arrangement_data_from_csv,
)

=======
    load_employee_data_from_csv,
    load_auth_data_from_csv,
    load_latest_arrangement_data_from_csv,
)
>>>>>>> 287fb6d7
from ...auth.utils import hash_password
from datetime import datetime
import os
from src.tests.test_utils import mock_db_session

# -------------------------------- Employee Data Tests --------------------------------


def test_load_employee_data_from_csv(mock_db_session):
    load_employee_data_from_csv("src/tests/init_db/test_employee.csv")
    assert mock_db_session.add.call_count == 554
    df = pd.read_csv("src/tests/init_db/test_employee.csv")
    actual_employees = [call[0][0] for call in mock_db_session.add.call_args_list]

    for i, row in df.iterrows():
        # Compare each attribute in actual_employees
        assert any(
            [
                employee.staff_id == row["Staff_ID"]
                and employee.staff_fname == row["Staff_FName"]
                and employee.staff_lname == row["Staff_LName"]
                and employee.dept == row["Dept"]
                and employee.position == row["Position"]
                and employee.country == row["Country"]
                and employee.email == row["Email"]
                and employee.reporting_manager == row["Reporting_Manager"]
                and employee.role == row["Role"]
                for employee in actual_employees
            ]
        )

    mock_db_session.commit.assert_called_once()
    mock_db_session.close.assert_called_once()


def test_load_employee_data_file_not_found(mock_db_session, capsys):
    load_employee_data_from_csv("src/tests/init_db/non_existent_file.csv")
    captured = capsys.readouterr()
    assert (
        "Error: The file 'src/tests/init_db/non_existent_file.csv' was not found." in captured.out
    )


def test_load_employee_data_empty_file(mock_db_session, mocker, capsys):
    # Mock pandas to simulate an empty CSV file
    mocker.patch("pandas.read_csv", side_effect=pd.errors.EmptyDataError)
    load_employee_data_from_csv("src/tests/init_db/empty.csv")
    captured = capsys.readouterr()
    assert "Error: The file 'src/tests/init_db/empty.csv' is empty." in captured.out


def test_load_employee_data_from_csv_exception(mock_db_session, mocker, capsys):
    # Mock the Employee model to raise an exception during instantiation
    mocker.patch(
        "src.init_db.load_data.Employee", side_effect=Exception("Test Exception for Employee")
    )

    # Call the function with a mock CSV path
    load_employee_data_from_csv("src/tests/init_db/test_employee.csv")

    # Capture the stdout to check for the error message
    captured = capsys.readouterr()
    # Assert that the exception message is logged correctly
    assert (
        "An error occurred while loading employee data: Test Exception for Employee" in captured.out
    )

    # Ensure rollback is called due to exception
    mock_db_session.rollback.assert_called_once()
    # Ensure commit is not called
    mock_db_session.commit.assert_not_called()
    # Ensure the session is closed after exception
    mock_db_session.close.assert_called_once()


def test_load_employee_data_generic_exception(mock_db_session, mocker, capsys):
    mocker.patch("pandas.read_csv", side_effect=Exception("Generic read exception"))

    load_employee_data_from_csv("src/tests/init_db/test_employee.csv")
    captured = capsys.readouterr()
    assert (
        "An unexpected error occurred while reading 'src/tests/init_db/test_employee.csv': Generic read exception"
        in captured.out
    )


# -------------------------------- Auth Data Tests --------------------------------


def test_load_auth_data_from_csv(mock_db_session):
    # Call the function to load auth data from the CSV
    load_auth_data_from_csv("src/tests/init_db/test_auth.csv")

    # Check that the correct number of records have been added to the database
    assert mock_db_session.add.call_count == 554

    # Read the CSV file to verify data
    df = pd.read_csv("src/tests/init_db/test_auth.csv")
    actual_auths = [call[0][0] for call in mock_db_session.add.call_args_list]

    for i, row in df.iterrows():
        # Check that each Auth object is created with the correct hashed password
        salt = row["email"].lower()
        expected_hashed_password = hash_password(row["unhashed_password"], salt)
        assert any(
            [
                auth.email == row["email"] and auth.hashed_password == expected_hashed_password
                for auth in actual_auths
            ]
        )

    # Ensure commit and close are called
    mock_db_session.commit.assert_called_once()
    mock_db_session.close.assert_called_once()


def test_load_auth_data_file_not_found(mock_db_session, capsys):
    load_auth_data_from_csv("src/tests/init_db/non_existent_file.csv")
    captured = capsys.readouterr()
    assert (
        "Error: The file 'src/tests/init_db/non_existent_file.csv' was not found." in captured.out
    )


def test_load_auth_data_empty_file(mock_db_session, mocker, capsys):
    # Mock pandas to simulate an empty CSV file
    mocker.patch("pandas.read_csv", side_effect=pd.errors.EmptyDataError)
    load_auth_data_from_csv("src/tests/init_db/empty.csv")
    captured = capsys.readouterr()
    assert "Error: The file 'src/tests/init_db/empty.csv' is empty." in captured.out


def test_load_auth_data_from_csv_exception(mock_db_session, mocker, capsys):
    # Mock the Auth model to raise an exception during instantiation
    mocker.patch("src.init_db.load_data.Auth", side_effect=Exception("Test Exception for Auth"))

    # Call the function with a mock CSV path
    load_auth_data_from_csv("src/tests/init_db/test_auth.csv")

    # Capture the stdout to check for the error message
    captured = capsys.readouterr()
    # Assert that the exception message is logged correctly
    assert "An error occurred while loading auth data: Test Exception for Auth" in captured.out

    # Ensure rollback is called due to exception
    mock_db_session.rollback.assert_called_once()
    # Ensure commit is not called
    mock_db_session.commit.assert_not_called()
    # Ensure the session is closed after exception
    mock_db_session.close.assert_called_once()


def test_load_auth_data_generic_exception(mock_db_session, mocker, capsys):
    mocker.patch("pandas.read_csv", side_effect=Exception("Generic read exception"))

    load_auth_data_from_csv("src/tests/init_db/test_auth.csv")
    captured = capsys.readouterr()
    assert (
        "An unexpected error occurred while reading 'src/tests/init_db/test_auth.csv': Generic read exception"
        in captured.out
    )


# -------------------------------- Arrangement Data Tests --------------------------------


<<<<<<< HEAD
=======
import pytest
from unittest.mock import MagicMock
import pandas as pd
from sqlalchemy.orm import Session
from src.init_db.load_data import load_latest_arrangement_data_from_csv
from datetime import datetime
import os
from unittest.mock import mock_open
import csv

# -------------------------------- Arrangement Data Tests --------------------------------


>>>>>>> 287fb6d7
def test_load_latest_arrangement_data_from_csv(mock_db_session, mocker):
    # Get the directory of the current test file
    current_dir = os.path.dirname(os.path.abspath(__file__))

    # Construct the full path to the CSV file
    csv_path = os.path.join(current_dir, "test_latest_arrangement.csv")

    # Ensure the file exists
    assert os.path.exists(csv_path), f"Test file not found: {csv_path}"

    # Read the actual CSV file
    with open(csv_path, mode="r") as file:
        reader = csv.DictReader(file)
        df = pd.DataFrame(reader)

    # Mock the LatestArrangement model
    mock_arrangement_log = mocker.patch("src.init_db.load_data.LatestArrangement")

    # Call the function with the actual CSV path
    load_latest_arrangement_data_from_csv(csv_path)

    # Check that the correct number of LatestArrangement objects were added to the session
    assert mock_db_session.add.call_count == len(
        df
    ), f"Expected {len(df)} calls to session.add, but got {mock_db_session.add.call_count}"

    # Verify the calls to LatestArrangement
    for _, row in df.iterrows():
        mock_arrangement_log.assert_any_call(
            wfh_date=row["wfh_date"],
            wfh_type=row["wfh_type"],
            reason_description=row["reason_description"],
            requester_staff_id=int(row["requester_staff_id"]),
            current_approval_status=row["current_approval_status"],
            approving_officer=(
                int(row["approving_officer"]) if pd.notna(row["approving_officer"]) else None
            ),
            update_datetime=datetime.strptime(row["update_datetime"], "%Y-%m-%dT%H:%M:%SZ"),
            batch_id=int(row["batch_id"]) if pd.notna(row["batch_id"]) else None,
            supporting_doc_1=None,
            supporting_doc_2=None,
            supporting_doc_3=None,
            latest_log_id=row["latest_log_id"],
        )

    # Verify that commit and close were called on the session
    mock_db_session.commit.assert_called_once()
    mock_db_session.close.assert_called_once()


def test_load_arrangement_data_file_not_found(mock_db_session, capsys):
    load_latest_arrangement_data_from_csv("src/tests/init_db/non_existent_file.csv")
    captured = capsys.readouterr()
    assert (
        "Error: The file 'src/tests/init_db/non_existent_file.csv' was not found." in captured.out
    )


def test_load_arrangement_data_empty_file(mock_db_session, mocker, capsys):
    # Mock pandas to simulate an empty CSV file
    mocker.patch("pandas.read_csv", side_effect=pd.errors.EmptyDataError)
    load_latest_arrangement_data_from_csv("src/tests/init_db/empty.csv")
    captured = capsys.readouterr()
    assert "Error: The file 'src/tests/init_db/empty.csv' is empty." in captured.out


def test_load_arrangement_data_key_error(mock_db_session, mocker, capsys):
    # Mock the LatestArrangement model to raise a KeyError during instantiation
    mocker.patch("src.init_db.load_data.LatestArrangement", side_effect=KeyError("Test KeyError"))

    load_latest_arrangement_data_from_csv("src/tests/init_db/test_latest_arrangement.csv")
    captured = capsys.readouterr()
    assert "Missing expected column in CSV: 'Test KeyError'" in captured.out


def test_load_arrangement_data_value_error(mock_db_session, mocker, capsys):
    # Mock the LatestArrangement model to raise a ValueError during instantiation
    mocker.patch(
        "src.init_db.load_data.LatestArrangement", side_effect=ValueError("Test ValueError")
    )

    load_latest_arrangement_data_from_csv("src/tests/init_db/test_latest_arrangement.csv")
    captured = capsys.readouterr()
    assert "Data conversion error: Test ValueError" in captured.out


def test_load_latest_arrangement_data_from_csv_exception(mock_db_session, mocker, capsys):
    # Mock pandas.read_csv to raise an exception to trigger the rollback logic
    mocker.patch("pandas.read_csv", side_effect=Exception("Test Exception"))

    # Call the function with a mock CSV path
    try:
        load_latest_arrangement_data_from_csv("src/tests/init_db/test_latest_arrangement.csv")
    except Exception:
        # This is expected because we are forcing an exception
        pass

    # Capture the stdout to check for the error message
    captured = capsys.readouterr()
    # Assert the correct message is printed
    assert "An unexpected error occurred: Test Exception" in captured.out

    # Ensure rollback is called due to exception
    mock_db_session.rollback.assert_called_once()
    # Ensure commit is not called
    mock_db_session.commit.assert_not_called()
    # Ensure the session is closed after exception
    mock_db_session.close.assert_called_once()


def test_load_arrangement_data_generic_exception(mock_db_session, mocker, capsys):
    # Mock pandas read_csv to raise a generic exception
    mocker.patch("pandas.read_csv", side_effect=Exception("Generic read exception"))

    # Call the function to trigger the exception
    load_latest_arrangement_data_from_csv("src/tests/init_db/test_latest_arrangement.csv")

    # Capture the stdout and stderr
    captured = capsys.readouterr()

    # Assert the expected error message is present in the output
    assert (
        "An unexpected error occurred: Generic read exception" in captured.out
    ), f"Captured output: {captured.out}"


# Test when the arrangement data CSV is empty after reading
def test_load_arrangement_data_empty_dataframe(mock_db_session, mocker, capsys):
    # Mock pandas to return an empty DataFrame
    mocker.patch("pandas.read_csv", return_value=pd.DataFrame())

    load_latest_arrangement_data_from_csv("src/tests/init_db/empty.csv")
    captured = capsys.readouterr()
    assert "Error: The file 'src/tests/init_db/empty.csv' is empty." in captured.out

    # Ensure that commit and rollback are not called
    mock_db_session.commit.assert_not_called()
    mock_db_session.rollback.assert_not_called()
    mock_db_session.close.assert_called_once()


# Test when an exception is raised while processing a row in the arrangement data CSV
def test_load_arrangement_data_row_exception(mock_db_session, mocker, capsys):
    # Mock the csv.DictReader to return valid rows
<<<<<<< HEAD
    # mock_csv_reader = mocker.patch(
    #     "csv.DictReader",
    #     return_value=[
    #         {
    #             "update_datetime": "2024-10-05 23:00:00",
    #             "wfh_date": "2024-10-05",
    #             "wfh_type": "WFH",
    #             "reason_description": "Reason",
    #             "requester_staff_id": "1",
    #             "approval_status": "approved",
    #             "approving_officer": "2",
    #             "batch_id": "100",
    #         }
    #     ],
    # )
=======
    mock_csv_reader = mocker.patch(
        "csv.DictReader",
        return_value=[
            {
                "update_datetime": "2024-10-05T04:43:22Z",
                "wfh_date": "2024-10-05",
                "wfh_type": "WFH",
                "reason_description": "Reason",
                "requester_staff_id": "1",
                "current_approval_status": "approved",
                "approving_officer": "2",
                "batch_id": "100",
                "latest_log_id": "1",
            }
        ],
    )
>>>>>>> 287fb6d7

    # Mock LatestArrangement to raise a generic exception during instantiation
    mocker.patch(
        "src.init_db.load_data.LatestArrangement", side_effect=Exception("Test Row Exception")
    )

    # Call the function with a mock CSV path
    load_latest_arrangement_data_from_csv("src/tests/init_db/test_latest_arrangement.csv")
    captured = capsys.readouterr()

    # Assert the correct message is printed when an exception occurs in row processing
    assert "An unexpected error occurred while processing row: Test Row Exception" in captured.out

    # Ensure that the database session is closed properly
    mock_db_session.close.assert_called_once()<|MERGE_RESOLUTION|>--- conflicted
+++ resolved
@@ -1,21 +1,15 @@
+import csv
+import os
+from datetime import datetime
+
 import pandas as pd
 from src.init_db.load_data import (
-<<<<<<< HEAD
     load_auth_data_from_csv,
     load_employee_data_from_csv,
     load_latest_arrangement_data_from_csv,
 )
 
-=======
-    load_employee_data_from_csv,
-    load_auth_data_from_csv,
-    load_latest_arrangement_data_from_csv,
-)
->>>>>>> 287fb6d7
 from ...auth.utils import hash_password
-from datetime import datetime
-import os
-from src.tests.test_utils import mock_db_session
 
 # -------------------------------- Employee Data Tests --------------------------------
 
@@ -178,22 +172,6 @@
 # -------------------------------- Arrangement Data Tests --------------------------------
 
 
-<<<<<<< HEAD
-=======
-import pytest
-from unittest.mock import MagicMock
-import pandas as pd
-from sqlalchemy.orm import Session
-from src.init_db.load_data import load_latest_arrangement_data_from_csv
-from datetime import datetime
-import os
-from unittest.mock import mock_open
-import csv
-
-# -------------------------------- Arrangement Data Tests --------------------------------
-
-
->>>>>>> 287fb6d7
 def test_load_latest_arrangement_data_from_csv(mock_db_session, mocker):
     # Get the directory of the current test file
     current_dir = os.path.dirname(os.path.abspath(__file__))
@@ -338,7 +316,6 @@
 # Test when an exception is raised while processing a row in the arrangement data CSV
 def test_load_arrangement_data_row_exception(mock_db_session, mocker, capsys):
     # Mock the csv.DictReader to return valid rows
-<<<<<<< HEAD
     # mock_csv_reader = mocker.patch(
     #     "csv.DictReader",
     #     return_value=[
@@ -354,24 +331,6 @@
     #         }
     #     ],
     # )
-=======
-    mock_csv_reader = mocker.patch(
-        "csv.DictReader",
-        return_value=[
-            {
-                "update_datetime": "2024-10-05T04:43:22Z",
-                "wfh_date": "2024-10-05",
-                "wfh_type": "WFH",
-                "reason_description": "Reason",
-                "requester_staff_id": "1",
-                "current_approval_status": "approved",
-                "approving_officer": "2",
-                "batch_id": "100",
-                "latest_log_id": "1",
-            }
-        ],
-    )
->>>>>>> 287fb6d7
 
     # Mock LatestArrangement to raise a generic exception during instantiation
     mocker.patch(

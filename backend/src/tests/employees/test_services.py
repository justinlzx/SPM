--- conflicted
+++ resolved
@@ -3,19 +3,12 @@
 
 import pytest
 from sqlalchemy import Enum, create_engine
-<<<<<<< HEAD
-from sqlalchemy.orm import sessionmaker
-from src.auth.models import Auth
-from src.employees import schemas
-from src.employees.exceptions import (
-=======
 from sqlalchemy.orm import Session, sessionmaker
 from src.auth.models import Auth
 from src.employees import schemas
 from src.employees.dataclasses import EmployeeFilters
 from src.employees.exceptions import (
     EmployeeGenericNotFoundException,
->>>>>>> 580f391e
     EmployeeNotFoundException,
     ManagerWithIDNotFoundException,
 )
@@ -814,11 +807,6 @@
 
 
 def test_print_statements_coverage(test_db):
-<<<<<<< HEAD
-    """Test to cover print statements in the code."""
-    # Create a standalone manager first
-=======
->>>>>>> 580f391e
     manager = Employee(
         staff_id=15,
         staff_fname="Print",
@@ -857,17 +845,7 @@
     assert manager_result.staff_id == 15
 
 
-<<<<<<< HEAD
-    response = get_reporting_manager_and_peer_employees(test_db, 17)
-    assert response.manager_id is None
-    assert len(response.peer_employees) == 0
-
-
-def test_get_reporting_manager_and_peer_employees_no_manager(test_db):
-    """Test when an employee has no manager."""
-=======
 def test_get_reporting_manager_and_peer_employees_no_manager(test_db: Session):
->>>>>>> 580f391e
     # Create an employee with no manager
     employee = Employee(
         staff_id=30,

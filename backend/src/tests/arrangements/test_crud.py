--- conflicted
+++ resolved
@@ -70,7 +70,6 @@
     return MagicMock(spec=Query)
 
 
-<<<<<<< HEAD
 @pytest.fixture
 def mock_latest_arrangement():
     arrangement_dict = {
@@ -126,7 +125,227 @@
         end_date=None,
         reason=None,
     )
-=======
+
+    result = crud.get_arrangements_by_staff_ids(mock_db_session, 100, filters)
+    assert result == [mock_arrangement.__dict__]
+
+
+def test_get_arrangements_by_staff_ids_with_filters(mock_db_session, mock_latest_arrangement):
+    mock_db_session.query.return_value.all.return_value = [mock_latest_arrangement]
+
+    filters = ArrangementFilters(
+        current_approval_status=[ApprovalStatus.PENDING_APPROVAL],
+        name="Test",
+        wfh_type=["FULL"],
+        start_date=date(2024, 1, 1),
+        end_date=date(2024, 1, 31),
+        reason="Test",
+    )
+
+    result = crud.get_arrangements_by_staff_ids(mock_db_session, [100, 101], filters)
+    assert result == [mock_latest_arrangement.__dict__]
+
+
+@patch("src.arrangements.crud.Employee")
+@patch("src.arrangements.commons.models.LatestArrangement")
+def test_create_arrangement_log(
+    mock_arrangement_cls, mock_employee, mock_db_session, mock_latest_arrangement
+):
+    with patch("src.arrangements.commons.models.ArrangementLog") as mock_log_cls:
+        mock_log = MagicMock()
+        mock_log_cls.return_value = mock_log
+
+        log = crud.create_arrangement_log(
+            mock_db_session, mock_latest_arrangement, Action.CREATE, ApprovalStatus.PENDING_APPROVAL
+        )
+
+        assert log == mock_log
+        mock_db_session.add.assert_called_once()
+
+
+@patch("src.arrangements.crud.class_mapper")
+@patch("src.arrangements.crud.models.LatestArrangement")
+def test_create_arrangements_success(mock_latest, mock_mapper, mock_db_session):
+    # Mock the class_mapper to avoid UnmappedClassError
+    mock_latest.return_value = MagicMock()
+    mock_latest.return_value.__dict__ = {}
+
+    arrangement_request = CreateArrangementRequest(
+        requester_staff_id=100,
+        wfh_date=date(2024, 1, 1),
+        wfh_type=WfhType.FULL,
+        reason_description="Test",
+        update_datetime=datetime.now(),
+        is_recurring=False,
+        current_approval_status=ApprovalStatus.PENDING_APPROVAL,
+        approving_officer=200,
+        recurring_frequency_number=None,
+        recurring_frequency_unit=None,
+        recurring_occurrences=None,
+    )
+
+    with patch("src.arrangements.crud.create_arrangement_log") as mock_log:
+        mock_log.return_value = MagicMock(log_id=1)
+        result = crud.create_arrangements(mock_db_session, [arrangement_request])
+
+    assert len(result) == 1
+    mock_db_session.commit.assert_called_once()
+
+
+@patch("src.arrangements.crud.models.LatestArrangement")
+def test_update_arrangement_approval_status(
+    mock_latest, mock_db_session, mock_arrangement, mock_query
+):
+    mock_query.get.return_value = mock_arrangement
+    mock_query.filter.return_value = mock_query
+    mock_query.update.return_value = None
+
+    arrangement_response = ArrangementResponse(
+        arrangement_id=1,
+        current_approval_status=ApprovalStatus.APPROVED,
+        update_datetime=datetime.now(),
+        requester_staff_id=100,
+        wfh_date=date(2024, 1, 1),
+        wfh_type=WfhType.FULL,
+        approving_officer=200,
+    )
+
+
+@pytest.fixture
+def mock_arrangements():
+    return [
+        {
+            "arrangement_id": 1,
+            "requester_staff_id": 140001,
+            "wfh_date": datetime(2024, 1, 15),
+            "wfh_type": "full",
+            "approving_officer": 151408,
+            "reason_description": "Work from home request",
+            "update_datetime": datetime(2024, 1, 15),
+            "current_approval_status": "pending approval",
+            "batch_id": 1,
+            "supporting_doc_1": None,
+            "supporting_doc_2": None,
+            "supporting_doc_3": None,
+            "latest_log_id": 789,
+            "requester_info": {
+                "staff_id": 140001,
+                "staff_fname": "Derek",
+                "staff_lname": "Tan",
+                "email": "Derek.Tan@allinone.com.sg",
+            },
+        },
+        {
+            "arrangement_id": 2,
+            "requester_staff_id": 151408,
+            "wfh_date": datetime(2024, 1, 15),
+            "wfh_type": "pm",
+            "approving_officer": 130002,
+            "reason_description": "Work from home request",
+            "update_datetime": datetime(2024, 1, 16),
+            "current_approval_status": "pending",
+            "batch_id": 1,
+            "supporting_doc_1": None,
+            "supporting_doc_2": None,
+            "supporting_doc_3": None,
+            "latest_log_id": 123,
+            "requester_info": {
+                "staff_id": 151408,
+                "staff_fname": "Philip",
+                "staff_lname": "Lee",
+                "email": "Philip.Lee@allinone.com.sg",
+            },
+        },
+        {
+            "arrangement_id": 3,
+            "requester_staff_id": 151408,
+            "wfh_date": datetime(2024, 1, 15),
+            "wfh_type": "am",
+            "approving_officer": 130002,
+            "reason_description": "OOO",
+            "update_datetime": datetime(2024, 1, 17),
+            "current_approval_status": "rejected",
+            "batch_id": 1,
+            "supporting_doc_1": None,
+            "supporting_doc_2": None,
+            "supporting_doc_3": None,
+            "latest_log_id": 123,
+            "requester_info": {
+                "staff_id": 151408,
+                "staff_fname": "Philip",
+                "staff_lname": "Lee",
+                "email": "Philip.Lee@allinone.com.sg",
+            },
+        },
+    ]
+
+
+@pytest.fixture
+def mock_create_arrangements_payload():
+    """Create a sample arrangement payload."""
+    return [
+        {
+            "requester_staff_id": 151408,  # Using Jack Sim's ID to test auto-approval
+            "wfh_date": datetime(2024, 1, 15).date(),
+            "wfh_type": "full",
+            "approving_officer": 130002,
+            "delegate_approving_officer": None,
+            "reason_description": "Work from home request",
+            "supporting_doc_1": "testfile1.pdf",
+            "supporting_doc_2": "testfile2.pdf",
+            "supporting_doc_3": None,
+            "current_approval_status": "pending approval",
+            "latest_log_id": 789,
+        },
+        {
+            "requester_staff_id": 130002,  # Using Jack Sim's ID to test auto-approval
+            "wfh_date": datetime(2024, 1, 15).date(),
+            "wfh_type": "full",
+            "approving_officer": 130002,
+            "delegate_approving_officer": None,
+            "reason_description": "Work from home request",
+            "supporting_doc_1": "testfile1.pdf",
+            "supporting_doc_2": "testfile2.pdf",
+            "supporting_doc_3": None,
+            "current_approval_status": "pending approval",
+            "latest_log_id": 789,
+        },
+    ]
+
+
+@pytest.fixture
+def mock_db(mock_arrangements):
+    """Create a mock database session with chainable query methods."""
+    db = Mock(spec=Session)
+    query = Mock(spec=Query)
+
+    # Make all query methods chainable
+    query.join.return_value = query
+    query.filter.return_value = query
+    query.all.return_value = mock_arrangements
+
+    # Store the original filter method for verification
+    query._filter = query.filter
+
+    # Create a more sophisticated filter that can handle our actual filters
+    def filtered_results(*args, **kwargs):
+        # You could implement actual filtering logic here if needed
+        query.filter_args = getattr(query, "filter_args", []) + [args]
+        return query
+
+    query.filter.side_effect = filtered_results
+    db.query.return_value = query
+
+    return db, query
+
+
+@pytest.fixture
+def mock_arrangement_log():
+    return models.ArrangementLog(
+        log_id=1, approval_status="pending", update_datetime=datetime.utcnow()
+    )
+
+
 class TestGetArrangementById:
     def test_success(self, mock_db_session, mock_arrangement):
         mock_db_session.query().get.return_value = mock_arrangement
@@ -242,94 +461,138 @@
         mock_db_session.refresh = MagicMock()
 
         crud.fit_model_to_model = MagicMock(return_value=mock_arrangement_log)
->>>>>>> b1c26881
-
-    result = crud.get_arrangements_by_staff_ids(mock_db_session, 100, filters)
-    assert result == [mock_arrangement.__dict__]
-
-
-def test_get_arrangements_by_staff_ids_with_filters(mock_db_session, mock_latest_arrangement):
-    mock_db_session.query.return_value.all.return_value = [mock_latest_arrangement]
-
-    filters = ArrangementFilters(
-        current_approval_status=[ApprovalStatus.PENDING_APPROVAL],
-        name="Test",
-        wfh_type=["FULL"],
-        start_date=date(2024, 1, 1),
-        end_date=date(2024, 1, 31),
-        reason="Test",
+
+        result = crud.create_arrangement_log(mock_db_session, mock_arrangement, "create")
+
+        assert result == mock_arrangement_log
+        mock_db_session.add.assert_called_once_with(mock_arrangement_log)
+        mock_db_session.flush.assert_called_once()
+
+    def test_sqlalchemy_error(self, mock_db_session, mock_arrangement):
+        # Simulate SQLAlchemyError being raised on db.add()
+        mock_db_session.add.side_effect = SQLAlchemyError("Database Error")
+        mock_db_session.commit.side_effect = SQLAlchemyError("Database Error")
+
+        # Assert that the SQLAlchemyError is raised
+        with pytest.raises(SQLAlchemyError):
+            crud.create_arrangement_log(mock_db_session, mock_arrangement, "create")
+
+        # Ensure rollback was called after the exception
+        mock_db_session.rollback.assert_called_once()
+
+
+class TestCreateArrangements:
+    @patch("src.arrangements.crud.create_arrangement_log")
+    @pytest.mark.parametrize(
+        "index, num_results, approval_status",
+        [
+            # test case non jack sim
+            (0, 1, "pending approval"),
+            # test case not jack sim multiple
+            (None, 2, "pending approval"),
+            # test case jack sim
+            (1, 1, "approved"),
+        ],
     )
-
-    result = crud.get_arrangements_by_staff_ids(mock_db_session, [100, 101], filters)
-    assert result == [mock_latest_arrangement.__dict__]
-
-
-@patch("src.arrangements.crud.Employee")
-@patch("src.arrangements.commons.models.LatestArrangement")
-def test_create_arrangement_log(
-    mock_arrangement_cls, mock_employee, mock_db_session, mock_latest_arrangement
-):
-    with patch("src.arrangements.commons.models.ArrangementLog") as mock_log_cls:
-        mock_log = MagicMock()
-        mock_log_cls.return_value = mock_log
-
-        log = crud.create_arrangement_log(
-            mock_db_session, mock_latest_arrangement, Action.CREATE, ApprovalStatus.PENDING_APPROVAL
+    def test_success(
+        self,
+        mock_create_log,
+        mock_db_session,
+        index,
+        mock_create_arrangements_payload,
+        approval_status,
+        num_results,
+    ):
+        """Test successful creation of arrangements."""
+        # Arrange
+        mock_log = Mock()
+        mock_log.log_id = 123
+        mock_create_log.return_value = mock_log
+
+        mock_create_arrangements_payload_schema = [
+            models.LatestArrangement(**arrangement)
+            for arrangement in mock_create_arrangements_payload
+        ]
+
+        if index is not None:
+            mock_create_arrangements_payload_schema = [
+                mock_create_arrangements_payload_schema[index]
+            ]
+
+        # Act
+        result = crud.create_arrangements(mock_db_session, mock_create_arrangements_payload_schema)
+
+        # Assert
+        assert len(result) == num_results
+        assert result == mock_create_arrangements_payload_schema
+        assert mock_create_arrangements_payload_schema[0].current_approval_status == approval_status
+        assert mock_create_arrangements_payload_schema[0].latest_log_id == 123
+
+    @patch("src.arrangements.crud.create_arrangement_log")
+    def test_sqlalchemy_error(self, mock_db_session, mock_create_arrangements_payload):
+        """Test handling of database errors."""
+        mock_create_arrangements_payload_schema = [
+            models.LatestArrangement(**arrangement)
+            for arrangement in mock_create_arrangements_payload
+        ]
+        # Arrange
+        mock_db_session.flush.side_effect = SQLAlchemyError("Database error")
+
+        # Act & Assert
+        with pytest.raises(SQLAlchemyError):
+            crud.create_arrangements(mock_db_session, mock_create_arrangements_payload_schema)
+
+        mock_db_session.rollback.assert_called_once()
+        mock_db_session.commit.assert_not_called()
+
+    def test_auto_approve_jack_sim(self, mock_db_session, mock_arrangement_log):
+        jack_sim_arrangement = models.LatestArrangement(
+            arrangement_id=3, requester_staff_id=130002, current_approval_status="pending"
         )
-
-        assert log == mock_log
-        mock_db_session.add.assert_called_once()
-
-
-@patch("src.arrangements.crud.class_mapper")
-@patch("src.arrangements.crud.models.LatestArrangement")
-def test_create_arrangements_success(mock_latest, mock_mapper, mock_db_session):
-    # Mock the class_mapper to avoid UnmappedClassError
-    mock_latest.return_value = MagicMock()
-    mock_latest.return_value.__dict__ = {}
-
-    arrangement_request = CreateArrangementRequest(
-        requester_staff_id=100,
-        wfh_date=date(2024, 1, 1),
-        wfh_type=WfhType.FULL,
-        reason_description="Test",
-        update_datetime=datetime.now(),
-        is_recurring=False,
-        current_approval_status=ApprovalStatus.PENDING_APPROVAL,
-        approving_officer=200,
-        recurring_frequency_number=None,
-        recurring_frequency_unit=None,
-        recurring_occurrences=None,
-    )
-
-    with patch("src.arrangements.crud.create_arrangement_log") as mock_log:
-        mock_log.return_value = MagicMock(log_id=1)
-        result = crud.create_arrangements(mock_db_session, [arrangement_request])
-
-    assert len(result) == 1
-    mock_db_session.commit.assert_called_once()
-
-
-@patch("src.arrangements.crud.models.LatestArrangement")
-def test_update_arrangement_approval_status(
-    mock_latest, mock_db_session, mock_arrangement, mock_query
-):
-    mock_query.get.return_value = mock_arrangement
-    mock_query.filter.return_value = mock_query
-    mock_query.update.return_value = None
-
-    arrangement_response = ArrangementResponse(
-        arrangement_id=1,
-        current_approval_status=ApprovalStatus.APPROVED,
-        update_datetime=datetime.now(),
-        requester_staff_id=100,
-        wfh_date=date(2024, 1, 1),
-        wfh_type=WfhType.FULL,
-        approving_officer=200,
-    )
-
-    with patch("src.arrangements.crud.create_arrangement_log") as mock_log:
-        mock_log.return_value = MagicMock(log_id=1)
+        mock_db_session.add = MagicMock()
+        mock_db_session.flush = MagicMock()
+        mock_db_session.commit = MagicMock()
+        mock_db_session.refresh = MagicMock()
+
+        crud.create_arrangement_log = MagicMock(return_value=mock_arrangement_log)
+
+        result = crud.create_arrangements(mock_db_session, [jack_sim_arrangement])
+
+        assert len(result) == 1
+        assert result[0].current_approval_status == "approved"
+        mock_db_session.add.assert_called()
+        mock_db_session.flush.assert_called()
+        mock_db_session.commit.assert_called_once()
+        mock_db_session.refresh.assert_called()
+
+    def test_non_jack_sim(self, mock_db_session, mock_arrangements, mock_arrangement_log):
+        mock_arrangement = models.LatestArrangement(
+            arrangement_id=4, requester_staff_id=12345, current_approval_status="pending"
+        )
+        mock_db_session.add = MagicMock()
+        mock_db_session.flush = MagicMock()
+        mock_db_session.commit = MagicMock()
+        mock_db_session.refresh = MagicMock()
+
+        crud.create_arrangement_log = MagicMock(return_value=mock_arrangement_log)
+
+        result = crud.create_arrangements(mock_db_session, [mock_arrangement])
+
+        assert len(result) == 1
+        assert result[0].current_approval_status == "pending"  # Not auto-approved for non-Jack Sim
+        mock_db_session.add.assert_called()
+        mock_db_session.flush.assert_called()
+        mock_db_session.commit.assert_called_once()
+        mock_db_session.refresh.assert_called()
+
+
+class TestUpdateArrangementApprovalStatus:
+    def test_success(self, mock_db_session, mock_arrangement, mock_arrangement_log):
+        mock_db_session.commit = MagicMock()
+        mock_db_session.refresh = MagicMock()
+
+        crud.create_arrangement_log = MagicMock(return_value=mock_arrangement_log)
+
         result = crud.update_arrangement_approval_status(
             mock_db_session, arrangement_response, Action.APPROVE, ApprovalStatus.PENDING_APPROVAL
         )

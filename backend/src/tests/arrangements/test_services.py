--- conflicted
+++ resolved
@@ -10,7 +10,6 @@
 from src.app import app
 from src.arrangements import exceptions as arrangement_exceptions
 from src.arrangements import models as arrangement_models
-<<<<<<< HEAD
 from src.arrangements.schemas import (ArrangementCreateResponse,
                                       ArrangementCreateWithFile,
                                       ArrangementResponse, ArrangementUpdate,
@@ -19,32 +18,12 @@
 from src.arrangements.services import (STATUS,
                                        create_arrangements_from_request,
                                        expand_recurring_arrangement,
+                                       get_approving_officer,
                                        get_arrangement_by_id,
                                        get_personal_arrangements_by_filter,
                                        get_subordinates_arrangements,
                                        get_team_arrangements,
                                        update_arrangement_approval_status)
-=======
-from src.arrangements.schemas import (
-    ArrangementCreateResponse,
-    ArrangementCreateWithFile,
-    ArrangementResponse,
-    ArrangementUpdate,
-    ManagerPendingRequestResponse,
-    ManagerPendingRequests,
-)
-from src.arrangements.services import (
-    STATUS,
-    create_arrangements_from_request,
-    expand_recurring_arrangement,
-    get_approving_officer,
-    get_arrangement_by_id,
-    get_personal_arrangements_by_filter,
-    get_subordinates_arrangements,
-    get_team_arrangements,
-    update_arrangement_approval_status,
-)
->>>>>>> cb1156ac
 from src.employees import exceptions as employee_exceptions
 from src.employees.models import Employee
 from src.employees.schemas import EmployeeBase

from datetime import datetime
from typing import List
from unittest.mock import MagicMock, patch

import botocore
import botocore.exceptions
import httpx
import pytest
from fastapi import File
from fastapi.testclient import TestClient
from src.app import app
from src.arrangements.commons import dataclasses as dc
from src.arrangements.commons import exceptions as arrangement_exceptions
from src.arrangements.commons.enums import Action, ApprovalStatus
from src.arrangements.services import (
    create_arrangements_from_request,
    get_arrangement_by_id,
    get_arrangement_logs,
    get_personal_arrangements,
    get_subordinates_arrangements,
    get_team_arrangements,
    update_arrangement_approval_status,
)
from src.employees import exceptions as employee_exceptions
from src.employees.models import DelegateLog
from src.employees.schemas import EmployeeBase
from src.tests.test_utils import mock_db_session  # noqa: F401, E261

client = TestClient(app)


@pytest.fixture
def mock_employee():
    return EmployeeBase(
        staff_id=123,
        staff_fname="John",
        staff_lname="Doe",
        email="john.doe@example.com",
        dept="IT",
        position="Developer",
        country="USA",
        role=1,
        reporting_manager=456,
    )


@pytest.fixture
def mock_manager():
    return EmployeeBase(
        staff_id=456,
        staff_fname="Michael",
        staff_lname="Scott",
        email="michael.scott@example.com",
        dept="Sales",
        position="Regional Manager",
        country="USA",
        role=1,
        reporting_manager=789,
    )


@pytest.fixture
def mock_s3_client():
    with patch("boto3.client") as mock_client:
        s3_client = MagicMock()
        mock_client.return_value = s3_client
        yield s3_client


@pytest.fixture
def mock_presigned_url():
    def _presigned_url(file_path):
        return f"https://example.com/presigned-url/{file_path}"

    return _presigned_url


@pytest.fixture
def mock_arrangement_data():
    return {
        "arrangement_id": 1,
        "requester_staff_id": 123,
        "wfh_date": "2024-10-12",
        "wfh_type": "full",
        "approving_officer": 456,
        "reason_description": "Work from home",
        "update_datetime": datetime.now(),
        "current_approval_status": "pending approval",
        "is_recurring": False,
        "recurring_end_date": None,
        "recurring_frequency_number": None,
        "recurring_frequency_unit": None,
        "recurring_occurrences": None,
        "batch_id": None,
        "supporting_doc_1": "test_file_1.pdf",
        "supporting_doc_2": None,
        "supporting_doc_3": None,
        "requester_info": {
            "staff_id": 123,
            "staff_fname": "John",
            "staff_lname": "Doe",
            "email": "john.doe@example.com",
            "dept": "IT",
            "position": "Developer",
            "country": "USA",
            "role": 1,
            "reporting_manager": 456,
        },
        "latest_log_id": 1,
    }


@pytest.fixture
def mock_db_arrangement(mock_arrangement_data):
    class MockDBArrangement:
        def __init__(self, data):
            self.__dict__.update(data)

    return MockDBArrangement(mock_arrangement_data)


@pytest.fixture
def mock_manager_pending_request_response(mock_arrangement_data):
    return {
        "date": "2024-10-12",
        "pending_arrangements": [mock_arrangement_data],
        "pagination_meta": {
            "total_items": 1,
            "total_pages": 1,
            "current_page": 1,
            "items_per_page": 10,
        },
    }


# def create_mock_arrangement_create_with_file(**kwargs):
#     default_data = {
#         "staff_id": 1,
#         "wfh_date": "2024-01-01",
#         "wfh_type": "full",
#         "reason_description": "Work from home request",
#         "is_recurring": False,
#         "approving_officer": None,
#         "update_datetime": datetime.now(),
#         "current_approval_status": "pending approval",
#         "supporting_doc_1": None,
#         "supporting_doc_2": None,
#         "supporting_doc_3": None,
#     }
#     default_data.update(kwargs)
#     return ArrangementCreateWithFile(**default_data)


# Mock the httpx.AsyncClient.get method
async def mock_get(*args, **kwargs):
    return httpx.Response(200, json={"manager_id": 2})


# Mock the upload_file function
# async def mock_upload_file(*args, **kwargs):
#     return {"file_url": "https://s3-bucket/test_file.pdf"}


@patch("src.arrangements.crud.get_arrangement_by_id")
class TestGetArrangementById:
    @patch("src.arrangements.commons.dataclasses.ArrangementResponse.from_dict")
    def test_success(self, mock_get_arrangement, mock_convert, mock_db_session):
        get_arrangement_by_id(mock_db_session, arrangement_id=1)

        mock_get_arrangement.assert_called_once()
        mock_convert.assert_called_once()

    def test_not_found_failure(self, mock_get_arrangement, mock_db_session):
        mock_get_arrangement.return_value = None
        with pytest.raises(arrangement_exceptions.ArrangementNotFoundException):
            get_arrangement_by_id(mock_db_session, arrangement_id=1)


class TestGetPersonalArrangements:
    @pytest.mark.parametrize(
        ("current_approval_status", "num_arrangements"),
        [
            ([ApprovalStatus.PENDING_APPROVAL], 1),
            ([ApprovalStatus.PENDING_APPROVAL], 3),
            ([ApprovalStatus.PENDING_APPROVAL], 0),
            ([ApprovalStatus.PENDING_APPROVAL, ApprovalStatus.APPROVED], 1),
            ([], 1),
        ],
    )
    @patch("src.arrangements.commons.dataclasses.ArrangementResponse.from_dict")
<<<<<<< HEAD
    @patch("src.arrangements.crud.get_arrangements")
=======
>>>>>>> 9cc8d1ae
    def test_success(
        self,
        mock_get_arrangements,
        mock_convert,
        current_approval_status,
        num_arrangements,
        mock_db_session,
    ):
        mock_get_arrangements.return_value = [
            MagicMock(spec=dc.ArrangementResponse)
        ] * num_arrangements

        get_personal_arrangements(
            mock_db_session, staff_id=1, current_approval_status=current_approval_status
        )

        mock_get_arrangements.assert_called_once()

        if num_arrangements == 0:
            mock_convert.assert_not_called()
        else:
            mock_convert.assert_called()
            assert mock_convert.call_count == num_arrangements


class TestGetSubordinatesArrangements:
    @patch("src.arrangements.services.group_arrangements_by_date")
    @patch("src.arrangements.services.create_presigned_url")
    @patch("src.arrangements.commons.dataclasses.ArrangementResponse.from_dict")
<<<<<<< HEAD
    @patch("src.arrangements.crud.get_arrangements")
=======
>>>>>>> 9cc8d1ae
    @patch("src.employees.services.get_subordinates_by_manager_id")
    @pytest.mark.parametrize(
        ("supporting_docs", "group_by_date"),
        [
            ([None, None, None], True),
            (["/140002/2024-10-12T14:30:00/test_file_1.pdf", None, None], True),
            (["/140002/2024-10-12T14:30:00/test_file_1.pdf", None, None], False),
            (
                [
                    "/140002/2024-10-12T14:30:00/test_file_1.pdf",
                    "/140002/2024-10-12T14:30:00/test_file_2.pdf",
                    "/1/2024-10-12T14:30:00/test_file_3.pdf",
                ],
                True,
            ),
        ],
    )
    def test_success(
        self,
        mock_get_subordinates,
        mock_get_arrangements,
        mock_convert,
        mock_create_presigned_url,
        mock_group_arrangements,
        supporting_docs,
        group_by_date,
        mock_db_session,
        mock_presigned_url,
        mock_employee,
    ):
        # Arrange
        mock_get_subordinates.return_value = [mock_employee]
        mock_get_arrangements.return_value = [MagicMock(spec=dc.ArrangementResponse)]

        mock_arrangement = MagicMock(spec=dc.ArrangementResponse)
        mock_arrangement.configure_mock(
            supporting_doc_1=supporting_docs[0],
            supporting_doc_2=supporting_docs[1],
            supporting_doc_3=supporting_docs[2],
        )

        mock_convert.return_value = mock_arrangement
        mock_create_presigned_url.side_effect = [mock_presigned_url(doc) for doc in supporting_docs]
        mock_group_arrangements.return_value = [MagicMock(spec=dc.CreatedArrangementGroupByDate)]

        manager_id = 1
        items_per_page = 10
        page_num = 1

        # Act
        result = get_subordinates_arrangements(
            db=mock_db_session,
            manager_id=manager_id,
            filters=dc.ArrangementFilters(group_by_date=group_by_date),
            pagination=dc.PaginationConfig(items_per_page=items_per_page, page_num=page_num),
        )

        # Assert
        mock_get_subordinates.assert_called_once()
        mock_get_arrangements.assert_called_once()
        mock_convert.assert_called()
        mock_create_presigned_url.assert_called()
        assert mock_create_presigned_url.call_count == 3
        if group_by_date:
            mock_group_arrangements.assert_called_once()
        else:
            mock_group_arrangements.assert_not_called()

        assert isinstance(result, tuple)
        assert len(result) == 2  # return data and pagination metadata

        arrangements, pagination_meta = result

        assert isinstance(arrangements, List)

        if group_by_date:
            assert isinstance(arrangements[0], dc.CreatedArrangementGroupByDate)
        else:
            assert isinstance(arrangements[0], dc.ArrangementResponse)

        assert isinstance(pagination_meta, dc.PaginationMeta)


class TestGetTeamArrangements:
    @pytest.mark.parametrize(
        ("is_manager", "group_by_date"),
        [
            (True, True),
            (True, False),
            (False, True),
        ],
    )
    @patch("src.arrangements.services.group_arrangements_by_date")
    @patch("src.arrangements.commons.dataclasses.ArrangementResponse.from_dict")
<<<<<<< HEAD
    @patch("src.arrangements.crud.get_arrangements")
=======
>>>>>>> 9cc8d1ae
    @patch("src.employees.services.get_subordinates_by_manager_id")
    @patch("src.employees.services.get_peers_by_staff_id")
    def test_success(
        self,
        mock_get_peers,
        mock_get_subordinates,
        mock_get_arrangements,
        mock_convert,
        mock_group_arrangements,
        is_manager,
        group_by_date,
        mock_db_session,
        mock_arrangement_data,
        mock_employee,
        mock_manager,
    ):
        # Arrange
        mock_get_peers.return_value = [mock_manager if is_manager else mock_employee]

        if is_manager:
            mock_get_subordinates.return_value = [mock_employee]
        else:
            mock_get_subordinates.side_effect = employee_exceptions.ManagerWithIDNotFoundException(
                1
            )

        mock_get_arrangements.return_value = [mock_arrangement_data]
        mock_convert.return_value = MagicMock(spec=dc.ArrangementResponse)
        mock_group_arrangements.return_value = [MagicMock(spec=dc.CreatedArrangementGroupByDate)]

        # Act
        result = get_team_arrangements(
            db=mock_db_session,
            staff_id=1,
            filters=dc.ArrangementFilters(group_by_date=group_by_date),
            pagination=dc.PaginationConfig(),
        )

        # Assert
        # Assert
        mock_get_peers.assert_called_once()
        mock_get_subordinates.assert_called_once()
        mock_get_arrangements.assert_called_once()
        mock_convert.assert_called()

        if group_by_date:
            mock_group_arrangements.assert_called_once()
        else:
            mock_group_arrangements.assert_not_called()

        assert isinstance(result, tuple)
        assert len(result) == 2  # return data and pagination metadata

        arrangements, pagination_meta = result

        assert isinstance(arrangements, List)

        if group_by_date:
            assert isinstance(arrangements[0], dc.CreatedArrangementGroupByDate)
        else:
            assert isinstance(arrangements[0], dc.ArrangementResponse)

        assert isinstance(pagination_meta, dc.PaginationMeta)


class TestGetArrangementLogs:
    @patch("src.arrangements.commons.dataclasses.ArrangementLogResponse.from_dict")
    @patch("src.arrangements.crud.get_arrangement_logs")
    def test_success(self, mock_get_logs, mock_convert, mock_db_session):
        mock_get_logs.return_value = [MagicMock(spec=dc.ArrangementLogResponse)]
        mock_convert.return_value = MagicMock(spec=dc.ArrangementLogResponse)

        get_arrangement_logs(mock_db_session)

        mock_get_logs.assert_called_once()
        mock_convert.assert_called()


class TestCreateArrangementsFromRequest:
    @pytest.mark.asyncio
    @pytest.mark.parametrize(
        ("is_jack_sim, has_delegation, is_recurring, num_files"),
        [
            (False, False, False, 0),  # Non-Jack Sim, Non-Recurring, No File
            (False, True, False, 0),  # Non-Jack Sim, Non-Recurring, No File
            (False, False, True, 0),  # Non-Jack Sim, Recurring, No File
            (False, False, False, 1),  # Non-Jack Sim, Non-Recurring, Single File
            (False, False, True, 1),  # Non-Jack Sim, Recurring, Single File
            (False, False, False, 2),  # Non-Jack Sim, Non-Recurring, Multiple Files
            (False, False, True, 2),  # Non-Jack Sim, Recurring, Multiple Files
            (True, False, False, 0),  # Jack Sim, Non-Recurring, No File
        ],
    )
    @patch("src.arrangements.services.craft_and_send_email")
    @patch("src.arrangements.crud.create_arrangements")
    @patch("src.arrangements.services.expand_recurring_arrangement")
    @patch("src.arrangements.crud.create_recurring_request")
    @patch("src.arrangements.commons.dataclasses.RecurringRequestDetails.from_dict")
    @patch("src.arrangements.services.upload_file")
    @patch("src.employees.crud.get_existing_delegation")
    @patch("src.employees.services.get_manager_by_subordinate_id")
    @patch("src.employees.crud.get_employee_by_staff_id")
    @patch("src.arrangements.services.asdict")
    async def test_success(
        self,
        mock_asdict,
        mock_get_employee,
        mock_get_manager,
        mock_get_delegation,
        mock_upload_file,
        mock_convert_recurring,
        mock_create_recurring,
        mock_expand_recurring,
        mock_create_arrangements,
        mock_craft_send_email,
        is_jack_sim,
        has_delegation,
        is_recurring,
        num_files,
        mock_db_session,
        mock_manager,
        mock_employee,
    ):
        # AAA Reference: https://automationpanda.com/2020/07/07/arrange-act-assert-a-pattern-for-writing-good-tests/
        # Arrange
        repeat_num = 1
        if is_recurring:
            repeat_num = 2

        mock_wfh_request = MagicMock(spec=dc.CreateArrangementRequest)
        mock_wfh_request.configure_mock(
            requester_staff_id=1 if not is_jack_sim else 130002,
            is_recurring=is_recurring,
            update_datetime=datetime.now(),
            current_approval_status=ApprovalStatus.PENDING_APPROVAL,
            wfh_date=datetime.now().date(),
            batch_id=None,
            approving_officer=None,
        )
        mock_supporting_docs = [MagicMock(spec=File)] * num_files

        mock_get_employee.return_value = mock_employee

        mock_get_manager.return_value = mock_manager, None
        if is_jack_sim:
            mock_get_manager.return_value = None, None

        mock_get_delegation.return_value = None
        if has_delegation:
            mock_delegation = MagicMock(spec=DelegateLog)
            mock_delegation.configure_mock(delegate_manager_id=1)
            mock_get_delegation.return_value = mock_delegation

        mock_upload_file.return_value = {"file_url": "https://s3-bucket/test_file.pdf"}

        if is_recurring:
            mock_create_recurring.return_value = MagicMock(spec=dc.CreatedRecurringRequest)
            mock_create_recurring.return_value.configure_mock(batch_id=1)
            mock_expand_recurring.return_value = [
                MagicMock(spec=dc.CreateArrangementRequest) for _ in range(repeat_num)
            ]

        mock_create_arrangements.return_value = [
            MagicMock(spec=dc.ArrangementResponse) for _ in range(repeat_num)
        ]

        # Act
        await create_arrangements_from_request(
            mock_db_session,
            mock_wfh_request,
            mock_supporting_docs,
        )

        # Assert
        if is_jack_sim:
            assert mock_wfh_request.current_approval_status == ApprovalStatus.APPROVED
            assert mock_wfh_request.approving_officer is None
            mock_get_delegation.assert_not_called()
        else:
            assert mock_wfh_request.current_approval_status == ApprovalStatus.PENDING_APPROVAL
            assert mock_wfh_request.approving_officer == mock_manager.staff_id
            mock_get_delegation.assert_called_once()

        mock_get_employee.assert_called_once()
        mock_get_manager.assert_called_once()

        if num_files > 0:
            mock_upload_file.assert_called()
            assert mock_upload_file.call_count == num_files
        else:
            mock_upload_file.assert_not_called()

        if not is_recurring:
            mock_create_recurring.assert_not_called()
            mock_expand_recurring.assert_not_called()
        else:
            mock_create_recurring.assert_called_once()
            mock_expand_recurring.assert_called_once()

        mock_create_arrangements.assert_called_once()
        mock_craft_send_email.assert_called_once()

    @pytest.mark.asyncio
    @pytest.mark.parametrize(
        ("successful_uploads", "delete_fail_index"),
        [
            ([{"file_url": "s3://bucket/test_file_1.pdf"}], -1),
            ([{"file_url": "s3://bucket/test_file_1.pdf"}], -0),
            (
                [
                    {"file_url": "s3://bucket/test_file_1.pdf"},
                    {"file_url": "s3://bucket/test_file_2.pdf"},
                ],
                -1,
            ),
            ([], -1),
        ],
    )
    @patch("src.arrangements.services.delete_file")
    @patch("src.arrangements.services.upload_file")
    @patch("src.employees.services.get_manager_by_subordinate_id")
    @patch("src.employees.crud.get_employee_by_staff_id")
    async def test_file_s3_failure(
        self,
        mock_get_employee,
        mock_get_manager,
        mock_upload_file,
        mock_delete_file,
        successful_uploads,
        delete_fail_index,
        mock_db_session,
    ):
        # Arrange
        error_response = {
            "Error": {"Code": "NoSuchBucket", "Message": "The specified bucket does not exist"}
        }
        operation_name = "PutObject"

        mock_wfh_request = MagicMock(spec=dc.CreateArrangementRequest)
        mock_wfh_request.configure_mock(
            requester_staff_id=1,
            update_datetime=datetime.now(),
        )

        mock_get_employee.return_value = MagicMock(spec=EmployeeBase)
        mock_get_employee.return_value.configure_mock(
            requester_staff_id=1,
        )
        mock_get_manager.return_value = None, None

        upload_side_effects = successful_uploads.copy()
        upload_side_effects.append(botocore.exceptions.ClientError(error_response, operation_name))
        mock_upload_file.side_effect = upload_side_effects

        if delete_fail_index > -1:
            delete_side_effects = [None] * len(successful_uploads)
            delete_side_effects[delete_fail_index] = botocore.exceptions.ClientError(
                error_response, operation_name
            )
            mock_delete_file.side_effect = delete_side_effects

        mock_supporting_documents = [MagicMock(spec=File)] * len(upload_side_effects)

        # Act and Assert
        with pytest.raises(arrangement_exceptions.S3UploadFailedException):
            await create_arrangements_from_request(
                mock_db_session,
                mock_wfh_request,
                mock_supporting_documents,
            )
        assert mock_delete_file.call_count == len(successful_uploads)


class TestUpdateArrangementApprovalStatus:
    @pytest.mark.asyncio
    @pytest.mark.parametrize(
        ("action", "approval_status"),
        [
            (Action.APPROVE, ApprovalStatus.PENDING_APPROVAL),
            (Action.REJECT, ApprovalStatus.PENDING_APPROVAL),
            (Action.APPROVE, ApprovalStatus.PENDING_WITHDRAWAL),
            (Action.REJECT, ApprovalStatus.PENDING_WITHDRAWAL),
            (Action.WITHDRAW, ApprovalStatus.APPROVED),
            (Action.CANCEL, ApprovalStatus.PENDING_APPROVAL),
        ],
    )
    @patch("src.arrangements.services.craft_and_send_email")
    @patch("src.employees.crud.get_employee_by_staff_id")
    @patch("src.arrangements.crud.update_arrangement_approval_status")
    @patch("src.arrangements.commons.dataclasses.ArrangementResponse.from_dict")
    @patch("src.arrangements.crud.get_arrangement_by_id")
    async def test_success_status(
        self,
        mock_get_arrangement,
        mock_convert,
        mock_update,
        mock_get_employee,
        mock_craft_send_email,
        action,
        approval_status,
        mock_db_session,
    ):
        mock_wfh_update = MagicMock(spec=dc.UpdateArrangementRequest)
        mock_wfh_update.configure_mock(
            arrangement_id=1,
            action=action,
            approving_officer=2,
            status_reason="Approved by manager",
        )

        mock_get_arrangement.return_value = MagicMock()
        mock_convert.return_value = MagicMock(spec=dc.ArrangementResponse)
        mock_convert.return_value.configure_mock(
            requester_staff_id=1,
            current_approval_status=approval_status,
        )
        mock_update.return_value = MagicMock()
        mock_get_employee.return_value = MagicMock()

        await update_arrangement_approval_status(mock_db_session, mock_wfh_update, None)

    @pytest.mark.asyncio
    @pytest.mark.parametrize(
        ("action", "approval_status"),
        [
            (Action.APPROVE, ApprovalStatus.APPROVED),
            (Action.APPROVE, ApprovalStatus.REJECTED),
            (Action.APPROVE, ApprovalStatus.WITHDRAWN),
            (Action.APPROVE, ApprovalStatus.CANCELLED),
            (Action.REJECT, ApprovalStatus.APPROVED),
            (Action.REJECT, ApprovalStatus.REJECTED),
            (Action.REJECT, ApprovalStatus.WITHDRAWN),
            (Action.REJECT, ApprovalStatus.CANCELLED),
            (Action.WITHDRAW, ApprovalStatus.REJECTED),
            (Action.WITHDRAW, ApprovalStatus.WITHDRAWN),
            (Action.WITHDRAW, ApprovalStatus.CANCELLED),
            (Action.WITHDRAW, ApprovalStatus.PENDING_APPROVAL),
            (Action.WITHDRAW, ApprovalStatus.PENDING_WITHDRAWAL),
            (Action.CANCEL, ApprovalStatus.APPROVED),
            (Action.CANCEL, ApprovalStatus.REJECTED),
            (Action.CANCEL, ApprovalStatus.WITHDRAWN),
            (Action.CANCEL, ApprovalStatus.CANCELLED),
            (Action.CANCEL, ApprovalStatus.PENDING_WITHDRAWAL),
        ],
    )
    @patch("src.arrangements.commons.dataclasses.ArrangementResponse.from_dict")
    @patch("src.arrangements.crud.get_arrangement_by_id")
    async def test_failure_status(
        self,
        mock_get_arrangement,
        mock_convert,
        action,
        approval_status,
        mock_db_session,
    ):
        mock_wfh_update = MagicMock(spec=dc.UpdateArrangementRequest)
        mock_wfh_update.configure_mock(
            arrangement_id=1,
            action=action,
            approving_officer=2,
            status_reason="Approved by manager",
        )

        mock_get_arrangement.return_value = MagicMock()
        mock_convert.return_value = MagicMock(spec=dc.ArrangementResponse)
        mock_convert.return_value.configure_mock(
            requester_staff_id=1,
            current_approval_status=approval_status,
        )

        with pytest.raises(arrangement_exceptions.ArrangementActionNotAllowedException):
            await update_arrangement_approval_status(mock_db_session, mock_wfh_update, None)

    @pytest.mark.asyncio
    @patch("src.arrangements.crud.get_arrangement_by_id", return_value=None)
    async def test_not_found(self, mock_db_session):
        mock_wfh_update = MagicMock(spec=dc.UpdateArrangementRequest)
        mock_wfh_update.configure_mock(
            arrangement_id=1,
            action=Action.APPROVE,
            approving_officer=2,
            status_reason="Approved by manager",
        )

        with pytest.raises(arrangement_exceptions.ArrangementNotFoundException):
            await update_arrangement_approval_status(
                db=mock_db_session, wfh_update=mock_wfh_update, supporting_docs=[]
            )<|MERGE_RESOLUTION|>--- conflicted
+++ resolved
@@ -188,10 +188,7 @@
         ],
     )
     @patch("src.arrangements.commons.dataclasses.ArrangementResponse.from_dict")
-<<<<<<< HEAD
     @patch("src.arrangements.crud.get_arrangements")
-=======
->>>>>>> 9cc8d1ae
     def test_success(
         self,
         mock_get_arrangements,
@@ -221,10 +218,7 @@
     @patch("src.arrangements.services.group_arrangements_by_date")
     @patch("src.arrangements.services.create_presigned_url")
     @patch("src.arrangements.commons.dataclasses.ArrangementResponse.from_dict")
-<<<<<<< HEAD
     @patch("src.arrangements.crud.get_arrangements")
-=======
->>>>>>> 9cc8d1ae
     @patch("src.employees.services.get_subordinates_by_manager_id")
     @pytest.mark.parametrize(
         ("supporting_docs", "group_by_date"),
@@ -319,10 +313,7 @@
     )
     @patch("src.arrangements.services.group_arrangements_by_date")
     @patch("src.arrangements.commons.dataclasses.ArrangementResponse.from_dict")
-<<<<<<< HEAD
     @patch("src.arrangements.crud.get_arrangements")
-=======
->>>>>>> 9cc8d1ae
     @patch("src.employees.services.get_subordinates_by_manager_id")
     @patch("src.employees.services.get_peers_by_staff_id")
     def test_success(

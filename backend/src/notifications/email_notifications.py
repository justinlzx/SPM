--- conflicted
+++ resolved
@@ -280,7 +280,6 @@
         )
 
 
-<<<<<<< HEAD
 def craft_email_content_for_delegation(
     employee: employee_models.Employee, counterpart_employee: employee_models.Employee, event: str
 ):
@@ -406,7 +405,4 @@
     else:
         raise ValueError("Invalid event type for delegation email.")
 
-    return subject, content
-=======
-# =========== DEPRECATED FUNCTIONS =============
->>>>>>> fdccac02
+    return subject, content
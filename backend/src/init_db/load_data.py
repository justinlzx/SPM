import pandas as pd
from sqlalchemy.orm import Session

from ..arrangements.models import ArrangementLog
from ..auth.models import Auth
from ..auth.utils import hash_password
from ..database import SessionLocal
from ..employees.models import Employee
from datetime import datetime
<<<<<<< HEAD
import csv
=======
>>>>>>> 9b7c498f


# Function to load employee data from employee.csv
def load_employee_data_from_csv(file_path: str):
    # Read the CSV file
    df = pd.read_csv(file_path)

    # Create a new database session
    db: Session = SessionLocal()

    # Iterate over the DataFrame and insert data into the database
    for _, row in df.iterrows():
        employee = Employee(
            staff_id=row["Staff_ID"],
            staff_fname=row["Staff_FName"],
            staff_lname=row["Staff_LName"],
            dept=row["Dept"],
            position=row["Position"],
            country=row["Country"],
            email=row["Email"],
            reporting_manager=row["Reporting_Manager"],
            role=row["Role"],
        )
        db.add(employee)

    # Commit the transaction
    db.commit()

    # Close the session
    db.close()


# Function to load auth data from auth.csv
def load_auth_data_from_csv(file_path: str):
    # Read the CSV file for authentication data
    df = pd.read_csv(file_path)

    # Create a new database session
    db: Session = SessionLocal()

    # Iterate over the DataFrame and insert data into the 'auth' table
    for _, row in df.iterrows():
        # Hash the password using email as the salt
        salt = str(row["email"])
        hashed_password = hash_password(row["unhashed_password"], salt)

        # Create a Auth entry in the database
        auth = Auth(
            email=row["email"],
            hashed_password=hashed_password,
        )
        db.add(auth)

    # Commit the transaction
    db.commit()

    # Close the session
    db.close()


# Function to load auth data from arrangements.csv
def load_arrangement_data_from_csv(file_path: str):
    from ..database import SessionLocal

    db = SessionLocal()
    try:
        with open(file_path, "r") as csvfile:
            csv_reader = csv.DictReader(csvfile)
            for row in csv_reader:
                # Convert the update_datetime string to a datetime object
                update_datetime = datetime.strptime(row["update_datetime"], "%Y-%m-%d %H:%M:%S")

                arrangement_log = ArrangementLog(
                    wfh_date=row["wfh_date"],
                    wfh_type=row["wfh_type"],
                    reason_description=row["reason_description"],
                    requester_staff_id=int(row["requester_staff_id"]),
                    approval_status=row["approval_status"],
                    approving_officer=(
                        int(row["approving_officer"]) if row["approving_officer"] else None
                    ),
                    update_datetime=update_datetime,  # Use the converted datetime object
                    batch_id=int(row["batch_id"]) if row["batch_id"] else None,
                )
                db.add(arrangement_log)
        db.commit()
    except Exception as e:
        print(f"An error occurred: {str(e)}")
        db.rollback()
    finally:
        db.close()<|MERGE_RESOLUTION|>--- conflicted
+++ resolved
@@ -7,10 +7,7 @@
 from ..database import SessionLocal
 from ..employees.models import Employee
 from datetime import datetime
-<<<<<<< HEAD
 import csv
-=======
->>>>>>> 9b7c498f
 
 
 # Function to load employee data from employee.csv

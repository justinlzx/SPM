from datetime import datetime
from typing import List, Optional
from zoneinfo import ZoneInfo

from sqlalchemy import func, or_
from sqlalchemy.orm import Session

from ..arrangements.commons.models import LatestArrangement
from . import models
from .dataclasses import EmployeeFilters
from .models import DelegateLog, DelegationStatus, Employee

singapore_timezone = ZoneInfo("Asia/Singapore")


def get_employees(db: Session, filters: EmployeeFilters) -> List[models.Employee]:
    query = db.query(models.Employee)
    if filters.department:
        query = query.filter(models.Employee.dept == filters.department)
    return query.all()


def get_employee_by_staff_id(db: Session, staff_id: int) -> models.Employee:
    return db.query(models.Employee).filter(models.Employee.staff_id == staff_id).first()


def get_employee_by_email(db: Session, email: str) -> models.Employee:
    return db.query(models.Employee).filter(func.lower(models.Employee.email) == email).first()


def get_subordinates_by_manager_id(db: Session, manager_id: int) -> List[models.Employee]:
    return db.query(models.Employee).filter(models.Employee.reporting_manager == manager_id).all()


def get_existing_delegation(db: Session, staff_id: int, delegate_manager_id: int):
    return (
        db.query(models.DelegateLog)
        .filter(
            (models.DelegateLog.manager_id == staff_id)
            | (models.DelegateLog.delegate_manager_id == delegate_manager_id)
        )
        .filter(
            models.DelegateLog.status_of_delegation.in_(
                [models.DelegationStatus.pending, models.DelegationStatus.accepted]
            )
        )
        .first()
    )


def create_delegation(db: Session, staff_id: int, delegate_manager_id: int):
    existing_delegation = get_existing_delegation(db, staff_id, delegate_manager_id)
    if existing_delegation:
        return existing_delegation  # Prevent duplicate
    # Proceed to create a new delegation if none exists
    new_delegation = DelegateLog(
        manager_id=staff_id,
        delegate_manager_id=delegate_manager_id,
        date_of_delegation=datetime.now(singapore_timezone),
        status_of_delegation=DelegationStatus.pending,
    )
    db.add(new_delegation)
    db.commit()
    db.refresh(new_delegation)
    return new_delegation


def get_delegation_log_by_delegate(db: Session, staff_id: int):
    return (
        db.query(models.DelegateLog)
        .filter(models.DelegateLog.delegate_manager_id == staff_id)
        .filter(models.DelegateLog.status_of_delegation == DelegationStatus.pending)
        .first()
    )


def update_delegation_status(
    db: Session, delegation_log: DelegateLog, status: DelegationStatus, description: str = None
):
    delegation_log.status_of_delegation = status
    if description:
        delegation_log.description = description  # Add description to the log
    db.commit()
    db.refresh(delegation_log)
    return delegation_log


def update_pending_arrangements_for_delegate(
    db: Session, manager_id: int, delegate_manager_id: int
):
    db.query(LatestArrangement).filter(
        LatestArrangement.approving_officer == manager_id,
    ).update(
        {
            LatestArrangement.delegate_approving_officer: delegate_manager_id,
            LatestArrangement.update_datetime: datetime.now(singapore_timezone),
        },
    )

    db.commit()


# def get_delegation_log_by_manager(db: Session, staff_id: int):
#     """This function retrieves a delegation log entry by manager ID from the database.

#     :param db: The `db` parameter is of type `Session`, which is likely an instance of a database
#     session that allows interaction with the database. It is used to query the database for delegation
#     logs
#     :type db: Session
#     :param staff_id: The `staff_id` parameter is an integer that represents the unique identifier of a
#     staff member or manager in the database. This parameter is used to filter and retrieve delegation
#     logs associated with a specific manager based on their ID
#     :type staff_id: int
#     :return: The function `get_delegation_log_by_manager` returns the first delegation log entry from
#     the database where the manager_id matches the provided staff_id.
#     """
#     return db.query(models.DelegateLog).filter(models.DelegateLog.manager_id == staff_id).first()


def get_delegation_log_by_manager(db: Session, staff_id: int):
<<<<<<< HEAD
    return db.query(models.DelegateLog).filter(models.DelegateLog.manager_id == staff_id).first()
=======
    """This function retrieves the first accepted delegation log entry by manager ID from the database.

    :param db: The database session instance used to interact with the database
    :type db: Session
    :param staff_id: The unique identifier of the staff member/manager
    :type staff_id: int
    :return: The first accepted delegation log entry for the specified manager, or None if no accepted
            delegation exists
    :rtype: models.DelegateLog | None
    """
    return (
        db.query(models.DelegateLog)
        .filter(
            models.DelegateLog.manager_id == staff_id,
            models.DelegateLog.status_of_delegation == models.DelegationStatus.accepted,
        )
        .first()
    )
>>>>>>> fa2d0d4c


def remove_delegate_from_arrangements(db: Session, delegate_manager_id: int):
    db.query(LatestArrangement).filter(
        LatestArrangement.delegate_approving_officer == delegate_manager_id,
    ).update(
        {
            LatestArrangement.delegate_approving_officer: None,
            LatestArrangement.update_datetime: datetime.now(singapore_timezone),
        }
    )

    db.commit()


def mark_delegation_as_undelegated(db: Session, delegation_log: models.DelegateLog):
    delegation_log.status_of_delegation = models.DelegationStatus.undelegated
    db.commit()
    db.refresh(delegation_log)
    return delegation_log


def get_sent_delegations(db: Session, staff_id: int):
    return (
        db.query(models.DelegateLog)
        .filter(
            models.DelegateLog.manager_id == staff_id,
            models.DelegateLog.status_of_delegation.in_(
                [models.DelegationStatus.pending, models.DelegationStatus.accepted]
            ),
        )
        .all()
    )


def get_pending_approval_delegations(db: Session, staff_id: int):
    return (
        db.query(models.DelegateLog)
        .filter(
            models.DelegateLog.delegate_manager_id == staff_id,
            models.DelegateLog.status_of_delegation.in_(
                [models.DelegationStatus.pending, models.DelegationStatus.accepted]
            ),
        )
        .all()
    )


def get_all_sent_delegations(db: Session, staff_id: int):
    return db.query(DelegateLog).filter(DelegateLog.manager_id == staff_id).all()


def get_all_received_delegations(db: Session, staff_id: int):
    return db.query(DelegateLog).filter(DelegateLog.delegate_manager_id == staff_id).all()


def get_employee_full_name(db: Session, staff_id: int):
    employee = db.query(Employee).filter(Employee.staff_id == staff_id).first()
    return f"{employee.staff_fname} {employee.staff_lname}" if employee else "Unknown"


def get_manager_of_employee(db: Session, emp: Employee) -> Employee:
    if emp.manager and emp.manager.staff_id != emp.staff_id:
        return emp.manager
    return None


def get_peer_employees(db: Session, manager_id: int) -> list[Employee]:
    return db.query(Employee).filter(Employee.reporting_manager == manager_id).all()


def is_employee_locked_in_delegation(db: Session, employee_id: int) -> bool:
    return (
        db.query(DelegateLog)
        .filter(
            or_(
                DelegateLog.manager_id == employee_id,
                DelegateLog.delegate_manager_id == employee_id,
            ),
            DelegateLog.status_of_delegation.in_(
                [DelegationStatus.pending, DelegationStatus.accepted]
            ),
        )
        .first()
        is not None
    )


def get_delegated_manager(db: Session, approving_officer_id: int) -> Optional[models.Employee]:
    # Query for active delegation where the original approving officer has delegated to someone
    delegation = (
        db.query(DelegateLog)
        .filter(
            DelegateLog.manager_id == approving_officer_id,
            DelegateLog.status_of_delegation == DelegationStatus.accepted,
        )
        .order_by(DelegateLog.date_of_delegation.desc())  # Get the most recent delegation
        .first()
    )

    if delegation:
        # Get the delegate approving officer's details
        delegate_manager = (
            db.query(models.Employee)
            .filter(models.Employee.staff_id == delegation.delegate_manager_id)
            .first()
        )
        return delegate_manager

    return None<|MERGE_RESOLUTION|>--- conflicted
+++ resolved
@@ -118,28 +118,7 @@
 
 
 def get_delegation_log_by_manager(db: Session, staff_id: int):
-<<<<<<< HEAD
     return db.query(models.DelegateLog).filter(models.DelegateLog.manager_id == staff_id).first()
-=======
-    """This function retrieves the first accepted delegation log entry by manager ID from the database.
-
-    :param db: The database session instance used to interact with the database
-    :type db: Session
-    :param staff_id: The unique identifier of the staff member/manager
-    :type staff_id: int
-    :return: The first accepted delegation log entry for the specified manager, or None if no accepted
-            delegation exists
-    :rtype: models.DelegateLog | None
-    """
-    return (
-        db.query(models.DelegateLog)
-        .filter(
-            models.DelegateLog.manager_id == staff_id,
-            models.DelegateLog.status_of_delegation == models.DelegationStatus.accepted,
-        )
-        .first()
-    )
->>>>>>> fa2d0d4c
 
 
 def remove_delegate_from_arrangements(db: Session, delegate_manager_id: int):

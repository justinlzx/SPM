--- conflicted
+++ resolved
@@ -4,10 +4,6 @@
 from sqlalchemy import func, or_
 from sqlalchemy.orm import Session
 
-<<<<<<< HEAD
-from ..arrangements.commons.enums import ApprovalStatus
-=======
->>>>>>> 580f391e
 from ..arrangements.commons.models import LatestArrangement
 from . import models
 from .dataclasses import EmployeeFilters

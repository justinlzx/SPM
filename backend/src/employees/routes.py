--- conflicted
+++ resolved
@@ -8,11 +8,9 @@
 from ..database import get_db
 from ..employees.models import Employee
 from ..employees.schemas import DelegateLogCreate, EmployeeBase, EmployeePeerResponse
-<<<<<<< HEAD
-from . import exceptions, schemas, services
-=======
+
 from . import exceptions, services
->>>>>>> 4903decd
+
 
 router = APIRouter()
 

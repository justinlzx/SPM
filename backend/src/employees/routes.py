<<<<<<< HEAD
from fastapi import APIRouter, Depends, HTTPException
from sqlalchemy.orm import Session

from .crud import get_employee
from .models import Employee
from ..database import get_db
=======
from typing import List
from fastapi import APIRouter, Depends, HTTPException
from sqlalchemy.orm import Session
from sqlalchemy.exc import NoResultFound
from ..database import get_db
from ..employees.models import Employee
from ..employees.models import get_employee_by_staff_id, get_employees_by_manager_id
>>>>>>> 20931b4b

router = APIRouter()


<<<<<<< HEAD
@router.get("/employees/{staff_id}", response_model=dict)
def read_employee(staff_id: int, db: Session = Depends(get_db)):
    """
    Get an employee by staff_id.
    """
    employee = get_employee(db, staff_id)
    if not employee:
        raise HTTPException(status_code=404, detail="Employee not found")
    return {
        "staff_id": employee.staff_id,
        "first_name": employee.staff_fname,
        "last_name": employee.staff_lname,
        "department": employee.dept,
        "position": employee.position,
        "country": employee.country,
        "email": employee.email,
        "reporting_manager": employee.reporting_manager,
        "role": employee.role,
    }
=======
@router.get("/manager/peer/{staff_id}")
def get_reporting_manager(staff_id: int, db: Session = Depends(get_db)):
    try:
        emp: Employee = get_employee_by_staff_id(db, staff_id)

        print(f"staff id: {emp.staff_id}")
        manager: Employee = emp.manager
        print(f"manager id: {manager.staff_id}")
        peer_list: List[Employee] = get_employees_by_manager_id(db, manager.staff_id)

        print(f"num results: {len(peer_list)}")

        return {"manager_id": manager.staff_id, "peer_employees": peer_list}

    except NoResultFound:
        raise HTTPException(status_code=404, detail="Employee not found")
>>>>>>> 20931b4b
<|MERGE_RESOLUTION|>--- conflicted
+++ resolved
@@ -1,11 +1,3 @@
-<<<<<<< HEAD
-from fastapi import APIRouter, Depends, HTTPException
-from sqlalchemy.orm import Session
-
-from .crud import get_employee
-from .models import Employee
-from ..database import get_db
-=======
 from typing import List
 from fastapi import APIRouter, Depends, HTTPException
 from sqlalchemy.orm import Session
@@ -13,12 +5,29 @@
 from ..database import get_db
 from ..employees.models import Employee
 from ..employees.models import get_employee_by_staff_id, get_employees_by_manager_id
->>>>>>> 20931b4b
+from .crud import get_employee
 
 router = APIRouter()
 
 
-<<<<<<< HEAD
+@router.get("/manager/peer/{staff_id}")
+def get_reporting_manager(staff_id: int, db: Session = Depends(get_db)):
+    try:
+        emp: Employee = get_employee_by_staff_id(db, staff_id)
+
+        print(f"staff id: {emp.staff_id}")
+        manager: Employee = emp.manager
+        print(f"manager id: {manager.staff_id}")
+        peer_list: List[Employee] = get_employees_by_manager_id(db, manager.staff_id)
+
+        print(f"num results: {len(peer_list)}")
+
+        return {"manager_id": manager.staff_id, "peer_employees": peer_list}
+
+    except NoResultFound:
+        raise HTTPException(status_code=404, detail="Employee not found")
+
+
 @router.get("/employees/{staff_id}", response_model=dict)
 def read_employee(staff_id: int, db: Session = Depends(get_db)):
     """
@@ -37,22 +46,4 @@
         "email": employee.email,
         "reporting_manager": employee.reporting_manager,
         "role": employee.role,
-    }
-=======
-@router.get("/manager/peer/{staff_id}")
-def get_reporting_manager(staff_id: int, db: Session = Depends(get_db)):
-    try:
-        emp: Employee = get_employee_by_staff_id(db, staff_id)
-
-        print(f"staff id: {emp.staff_id}")
-        manager: Employee = emp.manager
-        print(f"manager id: {manager.staff_id}")
-        peer_list: List[Employee] = get_employees_by_manager_id(db, manager.staff_id)
-
-        print(f"num results: {len(peer_list)}")
-
-        return {"manager_id": manager.staff_id, "peer_employees": peer_list}
-
-    except NoResultFound:
-        raise HTTPException(status_code=404, detail="Employee not found")
->>>>>>> 20931b4b
+    }
from typing import List

from fastapi import APIRouter, Depends, Form, HTTPException
from pydantic import EmailStr
from sqlalchemy.orm import Session

from .. import utils
from ..database import get_db
from ..employees.models import Employee
from ..employees.schemas import DelegateLogCreate, EmployeeBase, EmployeePeerResponse
<<<<<<< HEAD

from . import exceptions, services


=======
from . import exceptions, services, schemas
>>>>>>> cbf786a3
router = APIRouter()


@router.get("/manager/peermanager/{staff_id}", response_model=EmployeePeerResponse)
def get_reporting_manager_and_peer_employees(staff_id: int, db: Session = Depends(get_db)):
    """This function retrieves the reporting manager and peer employees for a given staff ID,
    handling exceptions for employee and manager not found cases.

    :param staff_id: The `staff_id` parameter in the `get_reporting_manager_and_peer_employees` function
    represents the unique identifier of a staff member for whom you want to retrieve the reporting
    manager and peer employees. This function is designed to fetch the manager and unlocked peers
    associated with the given staff ID
    :type staff_id: int
    :param db: The `db` parameter in the `get_reporting_manager_and_peer_employees` function is of type
    `Session` and is used to interact with the database. It is passed as a dependency using
    `Depends(get_db)`, which means that it will be provided by a dependency resolver function named `
    :type db: Session
    :return: The function `get_reporting_manager_and_peer_employees` returns an instance of the
    `EmployeePeerResponse` model. This response includes the `manager_id` and a list of `peer_employees`
    for a given staff ID. If the staff ID is 130002, the function returns an `EmployeePeerResponse` with
    `manager_id` set to `None` and an empty list for `
    """
    if staff_id == 130002:
        return EmployeePeerResponse(manager_id=None, peer_employees=[])

    try:
        # Get manager and unlocked peers
        manager, unlocked_peers = services.get_manager_by_subordinate_id(db, staff_id)

        if not manager:
            return EmployeePeerResponse(manager_id=None, peer_employees=[])

        # Convert unlocked peers to Pydantic model
        peer_employees_pydantic: List[schemas.EmployeeBase] = (
            utils.convert_model_to_pydantic_schema(unlocked_peers, schemas.EmployeeBase)
        )

        print(f"Num results: {len(unlocked_peers)}")

        # Format to response model
        response = EmployeePeerResponse(
            manager_id=manager.staff_id, peer_employees=peer_employees_pydantic
        )

        return response
    except exceptions.EmployeeNotFoundException as e:
        raise HTTPException(status_code=404, detail=str(e))
    except exceptions.ManagerNotFoundException as e:
        raise HTTPException(status_code=404, detail=str(e))


@router.get("/{staff_id}", response_model=EmployeeBase)
def get_employee_by_staff_id(staff_id: int, db: Session = Depends(get_db)):
    """This function retrieves an employee by their staff ID from the database and returns the
    employee details in a serialized format using a Pydantic model.

    :param staff_id: The `staff_id` parameter in the `get_employee_by_staff_id` function is an integer
    representing the unique identifier of the employee that you want to retrieve from the database. This
    function is a FastAPI endpoint that handles GET requests to fetch an employee by their staff ID
    :type staff_id: int
    :param db: The `db` parameter in the `get_employee_by_staff_id` function is a dependency parameter
    that provides a database session to the function. It is of type `Session`, which is likely an
    instance of a database session class (e.g., SQLAlchemy Session) used to interact with the database
    :type db: Session
    :return: an employee object retrieved by the staff_id provided in the URL path parameter. The return
    statement returns the employee object, and the Pydantic model `EmployeeBase` will handle the
    serialization of the employee object before sending the response. If the employee is not found based
    on the staff_id provided, an HTTP 404 error will be raised with the detail message provided by the
    `Employee
    """
    try:
        employee = services.get_employee_by_id(db, staff_id)
        return employee  # Pydantic model (EmployeeBase) will handle serialization
    except exceptions.EmployeeNotFoundException as e:
        raise HTTPException(status_code=404, detail=str(e))


@router.get("/email/{email}", response_model=EmployeeBase)
def get_employee_by_email(email: EmailStr, db: Session = Depends(get_db)):
    """This function retrieves an employee by their email address from the database and returns the
    employee details if found, raising a 404 error if the employee is not found.

    :param email: The `email` parameter in the code snippet represents the email address of the employee
    that you want to retrieve from the database. It is expected to be a valid email address string
    :type email: EmailStr
    :param db: The `db` parameter in the function `get_employee_by_email` is a dependency parameter that
    represents the database session. It is of type `Session` which is typically an instance of a
    database session provided by a database ORM (Object-Relational Mapping) like SQLAlchemy. In this
    case, the
    :type db: Session
    :return: The code snippet is a FastAPI endpoint that defines a route to retrieve an employee by
    their email address from a database. When a GET request is made to "/email/{email}", the endpoint
    calls the `get_employee_by_email` function from the `services` module to fetch the employee details
    based on the provided email address. If the employee is found, the function returns the employee
    object, which is
    """
    try:
        employee = services.get_employee_by_email(db, email)
        return employee  # Pydantic model (EmployeeBase) will handle serialization
    except exceptions.EmployeeNotFoundException as e:
        raise HTTPException(status_code=404, detail=str(e))


@router.get("/manager/employees/{staff_id}", response_model=List[EmployeeBase])
def get_subordinates_by_manager_id(staff_id: int, db: Session = Depends(get_db)):
    """This function retrieves a list of employees who report to a specific manager based on their
    staff ID.

    :param staff_id: The `staff_id` parameter in the `get_subordinates_by_manager_id` function
    represents the unique identifier of a manager whose subordinates you want to retrieve. This
    parameter is used to query the database and find all employees who report to the manager identified
    by the `staff_id`
    :type staff_id: int
    :param db: The `db` parameter in the `get_subordinates_by_manager_id` function is a dependency
    parameter that represents the database session. It is used to interact with the database to retrieve
    information about employees who report to a specific manager identified by their `staff_id`. The
    `db` parameter is passed to
    :type db: Session
    :return: The function `get_subordinates_by_manager_id` returns a list of employees who report to a
    specific manager identified by their staff_id. The list of employees is converted to Pydantic models
    using the `EmployeeBase` schema before being returned. If the manager is not found, a
    `ManagerNotFoundException` exception is raised with a status code of 404 and the exception message
    as the detail.
    """
    try:
        # Get employees that report to the given employee
        employees_under_manager: List[Employee] = services.get_subordinates_by_manager_id(
            db, staff_id
        )

        # Convert the list of employees to Pydantic model
        employees_under_manager_pydantic = utils.convert_model_to_pydantic_schema(
            employees_under_manager, EmployeeBase
        )

        return employees_under_manager_pydantic
    except exceptions.ManagerNotFoundException as e:
        raise HTTPException(status_code=404, detail=str(e))


@router.post("/manager/delegate/{staff_id}", response_model=DelegateLogCreate)
async def delegate_manager_route(
    staff_id: int, delegate_manager_id: int, db: Session = Depends(get_db)
):
    """
    The function `delegate_manager` delegates the approval responsibility of a manager to another staff
    member and logs the delegation in the database.

    :param staff_id: `staff_id` is the ID of the manager whose approval responsibility is being
    delegated to another staff member
    :type staff_id: int
    :param delegate_manager_id: The `delegate_manager_id` parameter in the `delegate_manager` function
    refers to the ID of the staff member to whom the approval responsibility of a manager is being
    delegated. This parameter is used to identify the delegatee who will temporarily take over the
    approval responsibilities from the manager
    :type delegate_manager_id: int
    :param db: The `db` parameter in the `delegate_manager` function is an instance of the database
    session. It is used to interact with the database to perform operations like querying, adding,
    committing, and rolling back transactions. In this case, it is being used to query the database for
    existing delegations,
    :type db: Session
    :return: The code is returning the newly created delegation log after logging the delegation in the
    `delegate_logs` table.
    """
    result = await services.delegate_manager(staff_id, delegate_manager_id, db)
    if isinstance(result, str):
        # If a message is returned, it indicates an existing delegation issue
        raise HTTPException(status_code=400, detail=result)
    return result  # Return the created delegation log if successful


@router.put("/manager/delegate/{staff_id}/status", response_model=DelegateLogCreate)
async def update_delegation_status_route(
    staff_id: int,
    status: services.DelegationApprovalStatus,
    db: Session = Depends(get_db),
    description: str = Form(None),
):
    """The above functions handle updating and undelegating delegation statuses, including database
    operations and email notifications.

    :param staff_id: The `staff_id` parameter in the provided code snippets refers to the ID of the
    staff member (manager or delegate) whose delegation status is being updated or who is being
    undelegated. This ID is used to fetch the relevant delegation log entry from the database for the
    specified staff member
    :type staff_id: int
    :param status: The `status` parameter in the `update_delegation_status` function and
    `undelegate_manager` function represents the status of the delegation request. It can have two
    possible values:
    :type status: DelegationApprovalStatus
    :param db: The `db` parameter in the provided code snippets is an instance of the database session.
    It is used to interact with the database to perform operations like querying, updating, and
    committing data. The database session is typically created and managed by the ORM (Object-Relational
    Mapping) framework being used in
    :type db: Session
    :return: The `update_delegation_status` function returns an updated delegation log after updating
    the status of a delegation request (accepted or rejected).
    """
    # Check if comment is required and missing for rejected status
    if status == services.DelegationApprovalStatus.reject and not description:
        raise HTTPException(status_code=400, detail="Comment is required for rejected status.")

    # Process the delegation status update
    result = await services.process_delegation_status(staff_id, status, db, description)
    if isinstance(result, str):
        # If a message is returned, it indicates an error (e.g., delegation not found)
        raise HTTPException(status_code=404, detail=result)

    return result  # Return the updated delegation log if successful


@router.put("/manager/undelegate/{staff_id}", response_model=DelegateLogCreate)
async def undelegate_manager_route(staff_id: int, db: Session = Depends(get_db)):
    """This function is an API endpoint in Python that undelegates a manager's delegation and
    removes the delegate's approval rights.

    :param staff_id: The `staff_id` parameter in the `undelegate_manager_route` function represents the
    unique identifier of the manager whose delegation is being undelegated. This parameter is used to
    identify the specific manager whose delegation is being removed and whose delegate's approval rights
    are being revoked
    :type staff_id: int
    :param db: The `db` parameter in the `undelegate_manager_route` function is of type `Session` and is
    used to interact with the database. It is passed as a dependency using the `Depends` function, which
    ensures that a new database session is created and made available within the scope of the
    :type db: Session
    :return: The updated delegation log is being returned if the operation to undelegate a manager is
    successful.
    """
    result = await services.undelegate_manager(staff_id, db)
    if isinstance(result, str):
        # Handle specific error messages from the service
        status_code = 404 if "not found" in result else 400
        raise HTTPException(status_code=status_code, detail=result)
    return result  # Return the updated delegation log if successful


@router.get("/manager/viewdelegations/{staff_id}")
def view_delegations_route(staff_id: int, db: Session = Depends(get_db)):
    """This Python function defines an API endpoint to view delegations sent by a manager and
    pending approval delegations.

    :param staff_id: The `staff_id` parameter in the `view_delegations_route` function represents the
    unique identifier of the staff member for whom you want to view delegations. This parameter is
    expected to be an integer value
    :type staff_id: int
    :param db: The `db` parameter in the `view_delegations_route` function is a dependency injection
    parameter that provides a database session to the route function. It is used to interact with the
    database within the route function to perform database operations like querying, updating, or
    deleting data. In this case, the
    :type db: Session
    :return: The code is returning the result of the `services.view_delegations(staff_id, db)` function
    call, which is responsible for fetching and returning delegations sent by the manager and pending
    approval delegations for a specific staff member identified by `staff_id`. If an unexpected error
    occurs during this process, a 500 status code HTTPException is raised with the detail message "An
    unexpected error occurred while
    """
    try:
        return services.view_delegations(staff_id, db)
    except Exception as e:
        print(f"Unexpected error: {str(e)}")
        raise HTTPException(
            status_code=500, detail="An unexpected error occurred while fetching delegations."
        )


@router.get("/manager/viewalldelegations/{staff_id}")
def view_all_delegations_route(staff_id: int, db: Session = Depends(get_db)):
    """
    The function `view_all_delegations` retrieves and returns all delegations sent and received by a
    specified manager from the database.

    :param staff_id: The `staff_id` parameter in the `view_all_delegations` function represents the
    unique identifier of the manager for whom you want to view all delegations, whether they were sent
    or received by the manager. This ID helps identify the specific manager in the database for whom the
    delegations need to
    :type staff_id: int
    :param db: The `db` parameter in the `view_all_delegations` function represents the database
    session. It is used to interact with the database to retrieve information about delegations sent and
    received by a specified manager. The database session (`Session`) is typically created using a
    dependency function like `get_db`
    :type db: Session
    :return: The `view_all_delegations` function returns a JSON response containing two lists:
    1. `sent_delegations`: All delegations sent by the specified manager across all statuses.
    2. `received_delegations`: All delegations received by the specified manager across all statuses.
    """
    try:
        return services.view_all_delegations(staff_id, db)
    except Exception as e:
        print(f"Unexpected error: {str(e)}")
        raise HTTPException(
            status_code=500, detail="An unexpected error occurred while fetching delegations."
        )<|MERGE_RESOLUTION|>--- conflicted
+++ resolved
@@ -8,14 +8,8 @@
 from ..database import get_db
 from ..employees.models import Employee
 from ..employees.schemas import DelegateLogCreate, EmployeeBase, EmployeePeerResponse
-<<<<<<< HEAD
-
-from . import exceptions, services
-
-
-=======
 from . import exceptions, services, schemas
->>>>>>> cbf786a3
+
 router = APIRouter()
 
 
